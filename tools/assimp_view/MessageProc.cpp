/*
---------------------------------------------------------------------------
Open Asset Import Library (assimp)
---------------------------------------------------------------------------

Copyright (c) 2006-2019, assimp team

All rights reserved.

Redistribution and use of this software in source and binary forms,
with or without modification, are permitted provided that the following
conditions are met:

* Redistributions of source code must retain the above
  copyright notice, this list of conditions and the
  following disclaimer.

* Redistributions in binary form must reproduce the above
  copyright notice, this list of conditions and the
  following disclaimer in the documentation and/or other
  materials provided with the distribution.

* Neither the name of the assimp team, nor the names of its
  contributors may be used to endorse or promote products
  derived from this software without specific prior
  written permission of the assimp team.

THIS SOFTWARE IS PROVIDED BY THE COPYRIGHT HOLDERS AND CONTRIBUTORS
"AS IS" AND ANY EXPRESS OR IMPLIED WARRANTIES, INCLUDING, BUT NOT
LIMITED TO, THE IMPLIED WARRANTIES OF MERCHANTABILITY AND FITNESS FOR
A PARTICULAR PURPOSE ARE DISCLAIMED. IN NO EVENT SHALL THE COPYRIGHT
OWNER OR CONTRIBUTORS BE LIABLE FOR ANY DIRECT, INDIRECT, INCIDENTAL,
SPECIAL, EXEMPLARY, OR CONSEQUENTIAL DAMAGES (INCLUDING, BUT NOT
LIMITED TO, PROCUREMENT OF SUBSTITUTE GOODS OR SERVICES; LOSS OF USE,
DATA, OR PROFITS; OR BUSINESS INTERRUPTION) HOWEVER CAUSED AND ON ANY
THEORY OF LIABILITY, WHETHER IN CONTRACT, STRICT LIABILITY, OR TORT
(INCLUDING NEGLIGENCE OR OTHERWISE) ARISING IN ANY WAY OUT OF THE USE
OF THIS SOFTWARE, EVEN IF ADVISED OF THE POSSIBILITY OF SUCH DAMAGE.
---------------------------------------------------------------------------
*/

#include "assimp_view.h"
#include <assimp/Exporter.hpp>
#include <algorithm>

#include <windowsx.h>
#include <commdlg.h>

#ifdef __MINGW32__
#   include <mmsystem.h>
#else
#   include <timeapi.h>
#endif

namespace AssimpView {

using namespace Assimp;

// Static array to keep custom color values
COLORREF g_aclCustomColors[16] = {0};

// Global registry key
HKEY g_hRegistry = NULL;

// list of previous files (always 5)
std::vector<std::string> g_aPreviousFiles;

// history menu item
HMENU g_hHistoryMenu = NULL;

float g_fACMR = 3.0f;

#define AI_VIEW_NUM_RECENT_FILES 0x8
#define AI_VIEW_RECENT_FILE_ID(_n_) (5678 + _n_)

#define AI_VIEW_EXPORT_FMT_BASE 7912
#define AI_VIEW_EXPORT_FMT_ID(_n_)  (AI_VIEW_EXPORT_FMT_BASE + _n_)

void UpdateHistory();
void SaveHistory();

//-------------------------------------------------------------------------------
// Setup file associations for all formats supported by the library
//
// File associations are registered in HKCU\Software\Classes. They might
// be overwritten by global file associations.
//-------------------------------------------------------------------------------
void MakeFileAssociations() {
    char szTemp2[MAX_PATH];
    char szTemp[MAX_PATH + 10];

    GetModuleFileName(NULL,szTemp2,MAX_PATH);
    sprintf(szTemp,"%s %%1",szTemp2);

    HKEY hRegistry = NULL;

    aiString list, tmp;
    aiGetExtensionList(&list);
    tmp = list;

    const char* sz = strtok(list.data,";");
    do {
        char buf[256];
        ai_assert(sz[0] == '*');
        sprintf(buf,"Software\\Classes\\%s",sz+1);

        RegCreateKeyEx(HKEY_CURRENT_USER,buf,0,NULL,0,KEY_ALL_ACCESS, NULL, &hRegistry,NULL);
        RegSetValueEx(hRegistry,"",0,REG_SZ,(const BYTE*)"ASSIMPVIEW_CLASS",(DWORD)strlen("ASSIMPVIEW_CLASS")+1);
        RegCloseKey(hRegistry);
    } while ((sz = strtok(NULL,";")));

    RegCreateKeyEx(HKEY_CURRENT_USER,"Software\\Classes\\ASSIMPVIEW_CLASS",0,NULL,0,KEY_ALL_ACCESS, NULL, &hRegistry,NULL);
    RegCloseKey(hRegistry);

    RegCreateKeyEx(HKEY_CURRENT_USER,"Software\\Classes\\ASSIMPVIEW_CLASS\\shell\\open\\command",0,NULL,0,KEY_ALL_ACCESS, NULL, &hRegistry,NULL);
    RegSetValueEx(hRegistry,"",0,REG_SZ,(const BYTE*)szTemp,(DWORD)strlen(szTemp)+1);
    RegCloseKey(hRegistry);

    CLogDisplay::Instance().AddEntry("[OK] File assocations have been registered",
        D3DCOLOR_ARGB(0xFF,0,0xFF,0));

    CLogDisplay::Instance().AddEntry(tmp.data,D3DCOLOR_ARGB(0xFF,0,0xFF,0));
}

//-------------------------------------------------------------------------------
// Handle command line parameters
//
// The function loads an asset specified on the command line as first argument
// Other command line parameters are not handled
//-------------------------------------------------------------------------------
void HandleCommandLine(char* p_szCommand) {
    char* sz = p_szCommand;
    //bool bQuak = false;

    if (strlen(sz) < 2) {
        return;
    }

    if (*sz == '\"') {
        char* sz2 = strrchr(sz,'\"');
        if (sz2)*sz2 = 0;
        sz++; // skip the starting quote
    }

    strcpy( g_szFileName, sz );
    LoadAsset();

    // update the history
    UpdateHistory();

    // Save the list of previous files to the registry
    SaveHistory();
}

//-------------------------------------------------------------------------------
// Load the light colors from the registry
//-------------------------------------------------------------------------------
void LoadLightColors() {
    DWORD dwTemp = 4;
    RegQueryValueEx(g_hRegistry,"LightColor0",NULL,NULL, (BYTE*)&g_avLightColors[0],&dwTemp);
    RegQueryValueEx(g_hRegistry,"LightColor1",NULL,NULL, (BYTE*)&g_avLightColors[1],&dwTemp);
    RegQueryValueEx(g_hRegistry,"LightColor2",NULL,NULL, (BYTE*)&g_avLightColors[2],&dwTemp);
}

//-------------------------------------------------------------------------------
// Save the light colors to the registry
//-------------------------------------------------------------------------------
void SaveLightColors() {
    RegSetValueExA(g_hRegistry,"LightColor0",0,REG_DWORD,(const BYTE*)&g_avLightColors[0],4);
    RegSetValueExA(g_hRegistry,"LightColor1",0,REG_DWORD,(const BYTE*)&g_avLightColors[1],4);
    RegSetValueExA(g_hRegistry,"LightColor2",0,REG_DWORD,(const BYTE*)&g_avLightColors[2],4);
}

//-------------------------------------------------------------------------------
// Save the checker pattern colors to the registry
//-------------------------------------------------------------------------------
void SaveCheckerPatternColors() {
    // we have it as float4. save it as binary value --.
    RegSetValueExA(g_hRegistry,"CheckerPattern0",0,REG_BINARY,
        (const BYTE*)CDisplay::Instance().GetFirstCheckerColor(),
        sizeof(D3DXVECTOR3));

    RegSetValueExA(g_hRegistry,"CheckerPattern1",0,REG_BINARY,
        (const BYTE*)CDisplay::Instance().GetSecondCheckerColor(),
        sizeof(D3DXVECTOR3));
}

//-------------------------------------------------------------------------------
// Load the checker pattern colors from the registry
//-------------------------------------------------------------------------------
void LoadCheckerPatternColors() {
    DWORD dwTemp = sizeof(D3DXVECTOR3);
    RegQueryValueEx(g_hRegistry,"CheckerPattern0",NULL,NULL,
        (BYTE*) /* jep, this is evil */ CDisplay::Instance().GetFirstCheckerColor(),&dwTemp);

    RegQueryValueEx(g_hRegistry,"CheckerPattern1",NULL,NULL,
        (BYTE*) /* jep, this is evil */ CDisplay::Instance().GetSecondCheckerColor(),&dwTemp);
}

//-------------------------------------------------------------------------------
// Changed pp setup
//-------------------------------------------------------------------------------
void UpdatePPSettings() {
    DWORD dwValue = ppsteps;
    RegSetValueExA(g_hRegistry,"PostProcessing",0,REG_DWORD,(const BYTE*)&dwValue,4);
    UpdateWindow(g_hDlg);
}

//-------------------------------------------------------------------------------
// Toggle the "Display Normals" state
//-------------------------------------------------------------------------------
void ToggleNormals() {
    g_sOptions.bRenderNormals = !g_sOptions.bRenderNormals;

    // store this in the registry, too
    DWORD dwValue = 0;
    if (g_sOptions.bRenderNormals)dwValue = 1;
    RegSetValueExA(g_hRegistry,"RenderNormals",0,REG_DWORD,(const BYTE*)&dwValue,4);
}

static void storeRegKey(bool option, LPCSTR name) {
    // store this in the registry, too
    DWORD dwValue = 0;
    if (option) {
        dwValue = 1;
    }
    RegSetValueExA(g_hRegistry, name, 0, REG_DWORD, (const BYTE*)&dwValue, 4);

}
//-------------------------------------------------------------------------------
// Toggle the "AutoRotate" state
//-------------------------------------------------------------------------------
void ToggleAutoRotate() {
    g_sOptions.bRotate = !g_sOptions.bRotate;
    storeRegKey(g_sOptions.bRotate, "AutoRotate");
    UpdateWindow(g_hDlg);
}

//-------------------------------------------------------------------------------
// Toggle the "FPS" state
//-------------------------------------------------------------------------------
void ToggleFPSView() {
    g_bFPSView = !g_bFPSView;
    SetupFPSView();
    storeRegKey(g_bFPSView, "FPSView");
}

//-------------------------------------------------------------------------------
// Toggle the "2 Light sources" state
//-------------------------------------------------------------------------------
void ToggleMultipleLights() {
    g_sOptions.b3Lights = !g_sOptions.b3Lights;
    storeRegKey(g_sOptions.b3Lights, "MultipleLights");
}

//-------------------------------------------------------------------------------
// Toggle the "LightRotate" state
//-------------------------------------------------------------------------------
void ToggleLightRotate() {
    g_sOptions.bLightRotate = !g_sOptions.bLightRotate;
    storeRegKey(g_sOptions.bLightRotate, "LightRotate");
}

//-------------------------------------------------------------------------------
// Toggle the "NoTransparency" state
//-------------------------------------------------------------------------------
void ToggleTransparency() {
    g_sOptions.bNoAlphaBlending = !g_sOptions.bNoAlphaBlending;
    storeRegKey(g_sOptions.bNoAlphaBlending, "NoTransparency");
}

//-------------------------------------------------------------------------------
// Toggle the "LowQuality" state
//-------------------------------------------------------------------------------
void ToggleLowQuality() {
    g_sOptions.bLowQuality = !g_sOptions.bLowQuality;
    storeRegKey(g_sOptions.bLowQuality, "LowQuality");
}

//-------------------------------------------------------------------------------
// Toggle the "Specular" state
//-------------------------------------------------------------------------------
void ToggleSpecular() {
    g_sOptions.bNoSpecular = !g_sOptions.bNoSpecular;

    storeRegKey(g_sOptions.bNoSpecular, "NoSpecular");

    // update all specular materials
    CMaterialManager::Instance().UpdateSpecularMaterials();
}

//-------------------------------------------------------------------------------
// Toggle the "RenderMats" state
//-------------------------------------------------------------------------------
void ToggleMats() {
    g_sOptions.bRenderMats = !g_sOptions.bRenderMats;

    storeRegKey(g_sOptions.bRenderMats, "RenderMats");

    // update all specular materials
    CMaterialManager::Instance().UpdateSpecularMaterials();
}

//-------------------------------------------------------------------------------
// Toggle the "Culling" state
//-------------------------------------------------------------------------------
void ToggleCulling() {
    g_sOptions.bCulling = !g_sOptions.bCulling;
    storeRegKey(g_sOptions.bCulling, "Culling");
}

//-------------------------------------------------------------------------------
// Toggle the "Skeleton" state
//-------------------------------------------------------------------------------
void ToggleSkeleton() {
    g_sOptions.bSkeleton = !g_sOptions.bSkeleton;
    storeRegKey(g_sOptions.bSkeleton, "Skeleton");
}

//-------------------------------------------------------------------------------
// Toggle the "WireFrame" state
//-------------------------------------------------------------------------------
void ToggleWireFrame() {
    if (g_sOptions.eDrawMode == RenderOptions::WIREFRAME) {
        g_sOptions.eDrawMode = RenderOptions::NORMAL;
    } else {
        g_sOptions.eDrawMode = RenderOptions::WIREFRAME;
    }

    storeRegKey(RenderOptions::WIREFRAME == g_sOptions.eDrawMode, "Wireframe");
}

//-------------------------------------------------------------------------------
// Toggle the "MultiSample" state
//-------------------------------------------------------------------------------
void ToggleMS() {
    g_sOptions.bMultiSample = !g_sOptions.bMultiSample;
    DeleteAssetData();
    ShutdownDevice();
    if (0 == CreateDevice()) {
        CLogDisplay::Instance().AddEntry(
            "[ERROR] Failed to toggle MultiSampling mode");
        g_sOptions.bMultiSample = !g_sOptions.bMultiSample;
        CreateDevice();
    }
    CreateAssetData();

    if (g_sOptions.bMultiSample) {
        CLogDisplay::Instance().AddEntry(
            "[OK] Changed MultiSampling mode to the maximum value for this device");
    } else {
        CLogDisplay::Instance().AddEntry(
            "[OK] MultiSampling has been disabled");
    }

    storeRegKey(g_sOptions.bMultiSample, "MultiSampling");
}

//-------------------------------------------------------------------------------
// Expand or collapse the UI
//-------------------------------------------------------------------------------
void ToggleUIState() {
    // adjust the size
    RECT sRect;
    GetWindowRect(g_hDlg,&sRect);
    sRect.right -= sRect.left;
    sRect.bottom -= sRect.top;

    RECT sRect2;
    GetWindowRect(GetDlgItem ( g_hDlg, IDC_BLUBB ),&sRect2);
    sRect2.left -= sRect.left;
    sRect2.top -= sRect.top;

    if (BST_UNCHECKED == IsDlgButtonChecked(g_hDlg,IDC_BLUBB)) {
        SetWindowPos(g_hDlg,NULL,0,0,sRect.right-214,sRect.bottom,
            SWP_NOMOVE | SWP_NOZORDER);

        SetWindowText(GetDlgItem(g_hDlg,IDC_BLUBB),">>");
        storeRegKey(false, "MultiSampling");
    } else {
        SetWindowPos(g_hDlg,NULL,0,0,sRect.right+214,sRect.bottom,
            SWP_NOMOVE | SWP_NOZORDER);

        storeRegKey(true, "LastUIState");
        SetWindowText(GetDlgItem(g_hDlg,IDC_BLUBB),"<<");
    }
    UpdateWindow(g_hDlg);
}

//-------------------------------------------------------------------------------
// Load the background texture for the viewer
//-------------------------------------------------------------------------------
void LoadBGTexture() {
    char szFileName[MAX_PATH];

    DWORD dwTemp = MAX_PATH;
    if(ERROR_SUCCESS != RegQueryValueEx(g_hRegistry,"TextureSrc",NULL,NULL, (BYTE*)szFileName,&dwTemp)) {
        // Key was not found. Use C:
        strcpy(szFileName,"");
    } else {
        // need to remove the file name
        char* sz = strrchr(szFileName,'\\');
        if (!sz)
            sz = strrchr(szFileName,'/');
        if (sz)
            *sz = 0;
    }
    OPENFILENAME sFilename1 = {
        sizeof(OPENFILENAME),
        g_hDlg,GetModuleHandle(NULL),
        "Textures\0*.png;*.dds;*.tga;*.bmp;*.tif;*.ppm;*.ppx;*.jpg;*.jpeg;*.exr\0*.*\0",
        NULL, 0, 1,
        szFileName, MAX_PATH, NULL, 0, NULL,
        "Open texture as background",
        OFN_OVERWRITEPROMPT | OFN_HIDEREADONLY | OFN_NOCHANGEDIR,
        0, 1, ".jpg", 0, NULL, NULL
    };
    if(GetOpenFileName(&sFilename1) == 0) return;

    // Now store the file in the registry
    RegSetValueExA(g_hRegistry,"TextureSrc",0,REG_SZ,(const BYTE*)szFileName,MAX_PATH);
    RegSetValueExA(g_hRegistry,"LastTextureSrc",0,REG_SZ,(const BYTE*)szFileName,MAX_PATH);
    RegSetValueExA(g_hRegistry,"LastSkyBoxSrc",0,REG_SZ,(const BYTE*)"",MAX_PATH);

    CBackgroundPainter::Instance().SetTextureBG(szFileName);
}

//-------------------------------------------------------------------------------
// Reset the background color to a smart and nice grey
//-------------------------------------------------------------------------------
void ClearBG() {
    D3DCOLOR clrColor = D3DCOLOR_ARGB(0xFF,100,100,100);
    CBackgroundPainter::Instance().SetColor(clrColor);

    RegSetValueExA(g_hRegistry,"LastSkyBoxSrc",0,REG_SZ,(const BYTE*)"",MAX_PATH);
    RegSetValueExA(g_hRegistry,"LastTextureSrc",0,REG_SZ,(const BYTE*)"",MAX_PATH);

    RegSetValueExA(g_hRegistry,"Color",0,REG_DWORD,(const BYTE*)&clrColor,4);
}

//-------------------------------------------------------------------------------
// Let the user choose a color in a windows standard color dialog
//-------------------------------------------------------------------------------
void DisplayColorDialog(D3DCOLOR* pclrResult) {
    CHOOSECOLOR clr;
    clr.lStructSize = sizeof(CHOOSECOLOR);
    clr.hwndOwner = g_hDlg;
    clr.Flags = CC_RGBINIT | CC_FULLOPEN;
    clr.rgbResult = RGB((*pclrResult >> 16) & 0xff,(*pclrResult >> 8) & 0xff,*pclrResult & 0xff);
    clr.lpCustColors = g_aclCustomColors;
    clr.lpfnHook = NULL;
    clr.lpTemplateName = NULL;
    clr.lCustData = 0;

    ChooseColor(&clr);

    *pclrResult = D3DCOLOR_ARGB(0xFF,
        GetRValue(clr.rgbResult),
        GetGValue(clr.rgbResult),
        GetBValue(clr.rgbResult));
}

//-------------------------------------------------------------------------------
// Let the user choose a color in a windows standard color dialog
//-------------------------------------------------------------------------------
void DisplayColorDialog(D3DXVECTOR4* pclrResult) {
    CHOOSECOLOR clr;
    clr.lStructSize = sizeof(CHOOSECOLOR);
    clr.hwndOwner = g_hDlg;
    clr.Flags = CC_RGBINIT | CC_FULLOPEN;
    clr.rgbResult = RGB(clamp<unsigned char>(pclrResult->x * 255.0f),
        clamp<unsigned char>(pclrResult->y * 255.0f),
        clamp<unsigned char>(pclrResult->z * 255.0f));
    clr.lpCustColors = g_aclCustomColors;
    clr.lpfnHook = NULL;
    clr.lpTemplateName = NULL;
    clr.lCustData = 0;

    ChooseColor(&clr);

    pclrResult->x = GetRValue(clr.rgbResult) / 255.0f;
    pclrResult->y = GetGValue(clr.rgbResult) / 255.0f;
    pclrResult->z = GetBValue(clr.rgbResult) / 255.0f;
}

//-------------------------------------------------------------------------------
// Let the user choose the background color for the viewer
//-------------------------------------------------------------------------------
void ChooseBGColor() {
    RegSetValueExA(g_hRegistry,"LastSkyBoxSrc",0,REG_SZ,(const BYTE*)"",MAX_PATH);
    RegSetValueExA(g_hRegistry,"LastTextureSrc",0,REG_SZ,(const BYTE*)"",MAX_PATH);

    D3DCOLOR clrColor;
    DisplayColorDialog(&clrColor);
    CBackgroundPainter::Instance().SetColor(clrColor);

    RegSetValueExA(g_hRegistry,"Color",0,REG_DWORD,(const BYTE*)&clrColor,4);
}

//-------------------------------------------------------------------------------
// Display the OpenFile dialog and let the user choose a new slybox as bg
//-------------------------------------------------------------------------------
void LoadSkybox() {
    char szFileName[MAX_PATH];

    DWORD dwTemp = MAX_PATH;
    if(ERROR_SUCCESS != RegQueryValueEx(g_hRegistry,"SkyBoxSrc",NULL,NULL,
        (BYTE*)szFileName,&dwTemp))
    {
        // Key was not found. Use C:
        strcpy(szFileName,"");
    }
    else
    {
        // need to remove the file name
        char* sz = strrchr(szFileName,'\\');
        if (!sz)
            sz = strrchr(szFileName,'/');
        if (sz)
            *sz = 0;
    }
    OPENFILENAME sFilename1 = {
        sizeof(OPENFILENAME),
        g_hDlg,GetModuleHandle(NULL),
        "Skyboxes\0*.dds\0*.*\0", NULL, 0, 1,
        szFileName, MAX_PATH, NULL, 0, NULL,
        "Open skybox as background",
        OFN_OVERWRITEPROMPT | OFN_HIDEREADONLY | OFN_NOCHANGEDIR,
        0, 1, ".dds", 0, NULL, NULL
    };
    if(GetOpenFileName(&sFilename1) == 0) return;

    // Now store the file in the registry
    RegSetValueExA(g_hRegistry,"SkyBoxSrc",0,REG_SZ,(const BYTE*)szFileName,MAX_PATH);
    RegSetValueExA(g_hRegistry,"LastSkyBoxSrc",0,REG_SZ,(const BYTE*)szFileName,MAX_PATH);
    RegSetValueExA(g_hRegistry,"LastTextureSrc",0,REG_SZ,(const BYTE*)"",MAX_PATH);

    CBackgroundPainter::Instance().SetCubeMapBG(szFileName);
    return;
}

template<class T>
inline
void SaveRelease(T **iface ) {
    if (nullptr != iface) {
        (*iface)->Release();
        *iface = nullptr;
    }
}

//-------------------------------------------------------------------------------
// Save a screenshot to an user-defined file
//-------------------------------------------------------------------------------
void SaveScreenshot() {
    char szFileName[MAX_PATH];

    DWORD dwTemp = MAX_PATH;
    if(ERROR_SUCCESS != RegQueryValueEx(g_hRegistry,"ScreenShot",NULL,NULL, (BYTE*)szFileName,&dwTemp)) {
        // Key was not found. Use C:
        strcpy(szFileName,"");
    } else {
        // need to remove the file name
        char* sz = strrchr(szFileName,'\\');
        if (!sz)
            sz = strrchr(szFileName,'/');
        if (sz)
            *sz = 0;
    }
    OPENFILENAME sFilename1 = {
        sizeof(OPENFILENAME),
        g_hDlg,GetModuleHandle(NULL),
        "PNG Images\0*.png", NULL, 0, 1,
        szFileName, MAX_PATH, NULL, 0, NULL,
        "Save Screenshot to file",
        OFN_OVERWRITEPROMPT | OFN_HIDEREADONLY | OFN_NOCHANGEDIR,
        0, 1, ".png", 0, NULL, NULL
    };
    if(GetSaveFileName(&sFilename1) == 0) return;

    // Now store the file in the registry
    RegSetValueExA(g_hRegistry,"ScreenShot",0,REG_SZ,(const BYTE*)szFileName,MAX_PATH);

    IDirect3DSurface9* pi = NULL;
    g_piDevice->GetRenderTarget(0,&pi);
    if(!pi || FAILED(D3DXSaveSurfaceToFile(szFileName,D3DXIFF_PNG,pi,NULL,NULL))) {
        CLogDisplay::Instance().AddEntry("[ERROR] Unable to save screenshot",
            D3DCOLOR_ARGB(0xFF,0xFF,0,0));
    } else {
        CLogDisplay::Instance().AddEntry("[INFO] The screenshot has been saved",
            D3DCOLOR_ARGB(0xFF,0xFF,0xFF,0));
    }
    SaveRelease(&pi);
}

//-------------------------------------------------------------------------------
// Get the amount of memory required for textures
//-------------------------------------------------------------------------------
void AddTextureMem(IDirect3DTexture9* pcTex, unsigned int& out) {
    if (!pcTex) {
        return;
    }

    D3DSURFACE_DESC sDesc;
    pcTex->GetLevelDesc(0,&sDesc);

    out += (sDesc.Width * sDesc.Height) << 2;
}

//-------------------------------------------------------------------------------
// Display memory statistics
//-------------------------------------------------------------------------------
void DisplayMemoryConsumption() {
    // first get the memory consumption for the aiScene
    if (! g_pcAsset ||!g_pcAsset->pcScene) {
        MessageBox(g_hDlg,"No asset is loaded. Can you guess how much memory I need to store nothing?",
            "Memory consumption",MB_OK);
        return;
    }
    unsigned int iScene = sizeof(aiScene);
    for (unsigned int i = 0; i < g_pcAsset->pcScene->mNumMeshes;++i) {
        iScene += sizeof(aiMesh);
        if (g_pcAsset->pcScene->mMeshes[i]->HasPositions())
            iScene += sizeof(aiVector3D) * g_pcAsset->pcScene->mMeshes[i]->mNumVertices;

        if (g_pcAsset->pcScene->mMeshes[i]->HasNormals())
            iScene += sizeof(aiVector3D) * g_pcAsset->pcScene->mMeshes[i]->mNumVertices;

        if (g_pcAsset->pcScene->mMeshes[i]->HasTangentsAndBitangents())
            iScene += sizeof(aiVector3D) * g_pcAsset->pcScene->mMeshes[i]->mNumVertices * 2;

        for (unsigned int a = 0; a < AI_MAX_NUMBER_OF_COLOR_SETS;++a) {
            if (g_pcAsset->pcScene->mMeshes[i]->HasVertexColors(a)) {
                iScene += sizeof(aiColor4D) * g_pcAsset->pcScene->mMeshes[i]->mNumVertices;
            } else {
                break;
            }
        }
        for (unsigned int a = 0; a < AI_MAX_NUMBER_OF_TEXTURECOORDS;++a) {
            if (g_pcAsset->pcScene->mMeshes[i]->HasTextureCoords(a))
                iScene += sizeof(aiVector3D) * g_pcAsset->pcScene->mMeshes[i]->mNumVertices;
            else break;
        }
        if (g_pcAsset->pcScene->mMeshes[i]->HasBones()) {
            for (unsigned int p = 0; p < g_pcAsset->pcScene->mMeshes[i]->mNumBones;++p) {
                iScene += sizeof(aiBone);
                iScene += g_pcAsset->pcScene->mMeshes[i]->mBones[p]->mNumWeights * sizeof(aiVertexWeight);
            }
        }
        iScene += (sizeof(aiFace) + 3 * sizeof(unsigned int))*g_pcAsset->pcScene->mMeshes[i]->mNumFaces;
    }
    // add all embedded textures
    for (unsigned int i = 0; i < g_pcAsset->pcScene->mNumTextures;++i) {
        const aiTexture* pc = g_pcAsset->pcScene->mTextures[i];
        if (0 != pc->mHeight) {
            iScene += 4 * pc->mHeight * pc->mWidth;
        } else {
            iScene += pc->mWidth;
        }
    }
    // add 30k for each material ... a string has 4k for example
    iScene += g_pcAsset->pcScene->mNumMaterials * 30 * 1024;

    // now get the memory consumption required by D3D, first all textures
    unsigned int iTexture = 0;
    for (unsigned int i = 0; i < g_pcAsset->pcScene->mNumMeshes;++i) {
        AssetHelper::MeshHelper* pc = g_pcAsset->apcMeshes[i];

        AddTextureMem(pc->piDiffuseTexture,iTexture);
        AddTextureMem(pc->piSpecularTexture,iTexture);
        AddTextureMem(pc->piAmbientTexture,iTexture);
        AddTextureMem(pc->piEmissiveTexture,iTexture);
        AddTextureMem(pc->piOpacityTexture,iTexture);
        AddTextureMem(pc->piNormalTexture,iTexture);
        AddTextureMem(pc->piShininessTexture,iTexture);
    }
    unsigned int iVRAM = iTexture;

    // now get the memory consumption of all vertex/index buffers
    unsigned int iVB( 0 ), iIB(0);
    for (unsigned int i = 0; i < g_pcAsset->pcScene->mNumMeshes;++i) {
        AssetHelper:: MeshHelper* pc = g_pcAsset->apcMeshes[i];

        union{
            D3DVERTEXBUFFER_DESC sDesc;
            D3DINDEXBUFFER_DESC sDesc2;
        };

        if (pc->piVB)
        {
            pc->piVB->GetDesc(&sDesc);
            iVB += sDesc.Size;
        }
        if (pc->piVBNormals)
        {
            pc->piVBNormals->GetDesc(&sDesc);
            iVB += sDesc.Size;
        }
        if (pc->piIB)
        {
            pc->piIB->GetDesc(&sDesc2);
            iIB += sDesc2.Size;
        }
    }
    iVRAM += iVB + iIB;
    // add the memory for the back buffer and depth stencil buffer
    RECT sRect;
    GetWindowRect(GetDlgItem(g_hDlg,IDC_RT),&sRect);
    sRect.bottom -= sRect.top;
    sRect.right -= sRect.left;
    iVRAM += sRect.bottom * sRect.right * 8;

    char szOut[2048];
    sprintf(szOut,
        "(1 KiB = 1024 bytes)\n\n"
        "ASSIMP Import Data: \t%i KiB\n"
        "Texture data:\t\t%i KiB\n"
        "Vertex buffers:\t\t%i KiB\n"
        "Index buffers:\t\t%i KiB\n"
        "Video Memory:\t\t%i KiB\n\n"
        "Total: \t\t\t%i KiB",
        iScene / 1024,iTexture / 1024,iVB / 1024,iIB / 1024,iVRAM / 1024,
        (iScene + iTexture + iVB + iIB + iVRAM) / 1024);
    MessageBox(g_hDlg,szOut,"Memory consumption",MB_OK);
}

//-------------------------------------------------------------------------------
// Save the list of recent files to the registry
//-------------------------------------------------------------------------------
void SaveHistory() {
    for (unsigned int i = 0; i < AI_VIEW_NUM_RECENT_FILES;++i) {
        char szName[66];
        sprintf(szName,"Recent%i",i+1);

        RegSetValueEx(g_hRegistry,szName,0,REG_SZ,
            (const BYTE*)g_aPreviousFiles[i].c_str(),(DWORD)g_aPreviousFiles[i].length());
    }
}

//-------------------------------------------------------------------------------
// Recover the file history
//-------------------------------------------------------------------------------
void LoadHistory() {
    g_aPreviousFiles.resize(AI_VIEW_NUM_RECENT_FILES);

    char szFileName[MAX_PATH];

    for (unsigned int i = 0; i < AI_VIEW_NUM_RECENT_FILES;++i) {
        char szName[66];
        sprintf(szName,"Recent%i",i+1);

        DWORD dwTemp = MAX_PATH;

        szFileName[0] ='\0';
        if(ERROR_SUCCESS == RegQueryValueEx(g_hRegistry,szName,NULL,NULL,
                (BYTE*)szFileName,&dwTemp)) {
            g_aPreviousFiles[i] = std::string(szFileName);
        }
    }

    // add sub items for all recent files
    g_hHistoryMenu = CreateMenu();
    for (int i = AI_VIEW_NUM_RECENT_FILES-1; i >= 0;--i) {
        const char* szText = g_aPreviousFiles[i].c_str();
        UINT iFlags = 0;
        if ('\0' == *szText) {
            szText = "<empty>";
            iFlags = MF_GRAYED | MF_DISABLED;
        }
        AppendMenu(g_hHistoryMenu,MF_STRING | iFlags,AI_VIEW_RECENT_FILE_ID(i),szText);
    }

    ModifyMenu(GetMenu(g_hDlg),ID_VIEWER_RECENTFILES,MF_BYCOMMAND | MF_POPUP,
        (UINT_PTR)g_hHistoryMenu,"Recent files");
}

//-------------------------------------------------------------------------------
// Clear the file history
//-------------------------------------------------------------------------------
void ClearHistory() {
    for (unsigned int i = 0; i < AI_VIEW_NUM_RECENT_FILES; ++i) {
        g_aPreviousFiles[i] = std::string("");
    }

    for (int i = AI_VIEW_NUM_RECENT_FILES-1; i >= 0;--i) {
        ModifyMenu(g_hHistoryMenu,AI_VIEW_RECENT_FILE_ID(i),
            MF_STRING | MF_BYCOMMAND | MF_GRAYED | MF_DISABLED,AI_VIEW_RECENT_FILE_ID(i),"<empty>");
    }

    SaveHistory();
}

//-------------------------------------------------------------------------------
// Update the file history
//-------------------------------------------------------------------------------
void UpdateHistory() {
    if (!g_hHistoryMenu) {
        return;
    }

    std::string sz = std::string(g_szFileName);
    if (g_aPreviousFiles[AI_VIEW_NUM_RECENT_FILES - 1] == sz) {
        return;
    }

    // add the new asset to the list of recent files
    for (unsigned int i = 0; i < AI_VIEW_NUM_RECENT_FILES-1;++i) {
        g_aPreviousFiles[i] = g_aPreviousFiles[i+1];
    }
    g_aPreviousFiles[AI_VIEW_NUM_RECENT_FILES-1] = sz;
    for (int i = AI_VIEW_NUM_RECENT_FILES-1; i >= 0;--i) {
        const char* szText = g_aPreviousFiles[i].c_str();
        UINT iFlags = 0;
        if ('\0' == *szText) {
            szText = "<empty>";
            iFlags = MF_GRAYED | MF_DISABLED;
        }
        ModifyMenu(g_hHistoryMenu,AI_VIEW_RECENT_FILE_ID(i),
            MF_STRING | MF_BYCOMMAND | iFlags,AI_VIEW_RECENT_FILE_ID(i),szText);
    }
}

//-------------------------------------------------------------------------------
// Open a new asset
//-------------------------------------------------------------------------------
void OpenAsset() {
    char szFileName[MAX_PATH];

    DWORD dwTemp = MAX_PATH;
    if(ERROR_SUCCESS != RegQueryValueEx(g_hRegistry,"CurrentApp",NULL,NULL, (BYTE*)szFileName,&dwTemp)) {
        // Key was not found. Use C:
        strcpy(szFileName,"");
    } else {
        // need to remove the file name
        char* sz = strrchr(szFileName,'\\');
        if (!sz)
            sz = strrchr(szFileName,'/');
        if (sz)
            *sz = 0;
    }

    // get a list of all file extensions supported by ASSIMP
    aiString sz;
    aiGetExtensionList(&sz);

    char szList[MAXLEN + 100];
    strcpy(szList,"ASSIMP assets");
    char* szCur = szList + 14;
    strcpy(szCur,sz.data);
    szCur += sz.length+1;
    strcpy(szCur,"All files");
    szCur += 10;
    strcpy(szCur,"*.*");
    szCur[4] = 0;

    OPENFILENAME sFilename1;
    ZeroMemory(&sFilename1, sizeof(sFilename1));
    sFilename1.lStructSize = sizeof(sFilename1);
    sFilename1.hwndOwner = g_hDlg;
    sFilename1.hInstance = GetModuleHandle(NULL);
    sFilename1.lpstrFile = szFileName;
    sFilename1.lpstrFile[0] = '\0';
    sFilename1.nMaxFile = sizeof(szList);
    sFilename1.lpstrFilter = szList;
    sFilename1.nFilterIndex = 1;
    sFilename1.lpstrFileTitle = NULL;
    sFilename1.nMaxFileTitle = 0;
    sFilename1.lpstrInitialDir = NULL;
    sFilename1.Flags = OFN_OVERWRITEPROMPT | OFN_HIDEREADONLY | OFN_NOCHANGEDIR;
<<<<<<< HEAD

=======
>>>>>>> 502f59cc
    if (GetOpenFileName(&sFilename1) == 0) {
        return;
    }

    // Now store the file in the registry
    RegSetValueExA(g_hRegistry,"CurrentApp",0,REG_SZ,(const BYTE*)szFileName,MAX_PATH);

    if (0 != strcmp(g_szFileName,szFileName)) {
        strcpy(g_szFileName, szFileName);
        DeleteAssetData();
        DeleteAsset();
        LoadAsset();

        // update the history
        UpdateHistory();

        // Save the list of previous files to the registry
        SaveHistory();
    }
}

//-------------------------------------------------------------------------------
void SetupPPUIState() {
    // that's ugly. anyone willing to rewrite me from scratch?
    HMENU hMenu = GetMenu(g_hDlg);
    CheckMenuItem(hMenu,ID_VIEWER_PP_JIV,ppsteps & aiProcess_JoinIdenticalVertices ? MF_CHECKED : MF_UNCHECKED);
    CheckMenuItem(hMenu,ID_VIEWER_PP_CTS,ppsteps & aiProcess_CalcTangentSpace ? MF_CHECKED : MF_UNCHECKED);
    CheckMenuItem(hMenu,ID_VIEWER_PP_FD,ppsteps & aiProcess_FindDegenerates ? MF_CHECKED : MF_UNCHECKED);
    CheckMenuItem(hMenu,ID_VIEWER_PP_FID,ppsteps & aiProcess_FindInvalidData ? MF_CHECKED : MF_UNCHECKED);
    CheckMenuItem(hMenu,ID_VIEWER_PP_FIM,ppsteps & aiProcess_FindInstances ? MF_CHECKED : MF_UNCHECKED);
    CheckMenuItem(hMenu,ID_VIEWER_PP_FIN,ppsteps & aiProcess_FixInfacingNormals ? MF_CHECKED : MF_UNCHECKED);
    CheckMenuItem(hMenu,ID_VIEWER_PP_GUV,ppsteps & aiProcess_GenUVCoords ? MF_CHECKED : MF_UNCHECKED);
    CheckMenuItem(hMenu,ID_VIEWER_PP_ICL,ppsteps & aiProcess_ImproveCacheLocality ? MF_CHECKED : MF_UNCHECKED);
    CheckMenuItem(hMenu,ID_VIEWER_PP_OG,ppsteps & aiProcess_OptimizeGraph ? MF_CHECKED : MF_UNCHECKED);
    CheckMenuItem(hMenu,ID_VIEWER_PP_OM,ppsteps & aiProcess_OptimizeMeshes ? MF_CHECKED : MF_UNCHECKED);
    CheckMenuItem(hMenu,ID_VIEWER_PP_PTV,ppsteps & aiProcess_PreTransformVertices ? MF_CHECKED : MF_UNCHECKED);
    CheckMenuItem(hMenu,ID_VIEWER_PP_RRM2,ppsteps & aiProcess_RemoveRedundantMaterials ? MF_CHECKED : MF_UNCHECKED);
    CheckMenuItem(hMenu,ID_VIEWER_PP_TUV,ppsteps & aiProcess_TransformUVCoords ? MF_CHECKED : MF_UNCHECKED);
    CheckMenuItem(hMenu,ID_VIEWER_PP_VDS,ppsteps & aiProcess_ValidateDataStructure ? MF_CHECKED : MF_UNCHECKED);
    CheckMenuItem(hMenu,ID_VIEWER_PP_DB,ppsteps & aiProcess_Debone ? MF_CHECKED : MF_UNCHECKED);
}

#ifndef ASSIMP_BUILD_NO_EXPORT
//-------------------------------------------------------------------------------
// Fill the 'export' top level menu with a list of all supported export formats
//-------------------------------------------------------------------------------
void PopulateExportMenu() {
    // add sub items for all recent files
    Exporter exp;
    HMENU hm = ::CreateMenu();
    for(size_t i = 0; i < exp.GetExportFormatCount(); ++i) {
        const aiExportFormatDesc* const e = exp.GetExportFormatDescription(i);
        char tmp[256];
        sprintf(tmp,"%s (%s)",e->description,e->id);

        AppendMenu(hm,MF_STRING,AI_VIEW_EXPORT_FMT_ID(i),tmp);
    }

    ModifyMenu(GetMenu(g_hDlg),ID_EXPORT,MF_BYCOMMAND | MF_POPUP,
        (UINT_PTR)hm,"Export");
}

//-------------------------------------------------------------------------------
//-------------------------------------------------------------------------------
void DoExport(size_t formatId) {
    if (!g_szFileName[0]) {
        MessageBox(g_hDlg, "No model loaded", "Export", MB_ICONERROR);
        return;
    }
    Exporter exp;
    const aiExportFormatDesc* const e = exp.GetExportFormatDescription(formatId);
    ai_assert(e);

    char szFileName[MAX_PATH*2];
    DWORD dwTemp = sizeof(szFileName);
    if(ERROR_SUCCESS == RegQueryValueEx(g_hRegistry,"ModelExportDest",NULL,NULL,(BYTE*)szFileName, &dwTemp)) {
        ai_assert(strlen(szFileName) <= MAX_PATH);

        // invent a nice default file name
        char* sz = std::max(strrchr(szFileName,'\\'),strrchr(szFileName,'/'));
        if (sz) {
            strncpy(sz,std::max(strrchr(g_szFileName,'\\'),strrchr(g_szFileName,'/')),MAX_PATH);
        }
    }
    else {
        // Key was not found. Use the folder where the asset comes from
        strncpy(szFileName,g_szFileName,MAX_PATH);
    }

    // fix file extension
    {   char * const sz = strrchr(szFileName,'.');
        if(sz) {
            ai_assert((sz - &szFileName[0]) + strlen(e->fileExtension) + 1 <= MAX_PATH);
            strcpy(sz+1,e->fileExtension);
        }
    }

    // build the stupid info string for GetSaveFileName() - can't use sprintf() because the string must contain binary zeros.
    char desc[256] = {0};
    char* c = strcpy(desc,e->description) + strlen(e->description)+1;
    c += sprintf(c,"*.%s",e->fileExtension)+1;
    strcpy(c, "*.*\0"); c += 4;

    ai_assert(c - &desc[0] <= 256);

    const std::string ext = "."+std::string(e->fileExtension);
    OPENFILENAME sFilename1 = {
        sizeof(OPENFILENAME),
        g_hDlg,GetModuleHandle(NULL),
        desc, NULL, 0, 1,
        szFileName, MAX_PATH, NULL, 0, NULL,
        "Export asset",
        OFN_OVERWRITEPROMPT | OFN_HIDEREADONLY | OFN_NOCHANGEDIR,
        0, 1, ext.c_str(), 0, NULL, NULL
    };
    if(::GetSaveFileName(&sFilename1) == 0) {
        return;
    }

    // Now store the file in the registry unless the user decided to stay in the model directory
    const std::string sFinal = szFileName, sub = sFinal.substr(0,sFinal.find_last_of("\\/"));
    if (strncmp(sub.c_str(),g_szFileName,sub.length())) {
        RegSetValueExA(g_hRegistry,"ModelExportDest",0,REG_SZ,(const BYTE*)szFileName,MAX_PATH);
    }

    // export the file
    const aiReturn res = exp.Export(g_pcAsset->pcScene,e->id,sFinal.c_str(),
        ppsteps | /* configurable pp steps */
        aiProcess_GenSmoothNormals         | // generate smooth normal vectors if not existing
        aiProcess_SplitLargeMeshes         | // split large, unrenderable meshes into submeshes
        aiProcess_Triangulate              | // triangulate polygons with more than 3 edges
        aiProcess_ConvertToLeftHanded      | // convert everything to D3D left handed space
        aiProcess_SortByPType              | // make 'clean' meshes which consist of a single typ of primitives
        0
    );
    if (res == aiReturn_SUCCESS) {
        CLogDisplay::Instance().AddEntry("[INFO] Exported file " + sFinal,D3DCOLOR_ARGB(0xFF,0x00,0xFF,0x00));
        return;
    }
    CLogDisplay::Instance().AddEntry("[INFO] Failure exporting file " +
        sFinal,D3DCOLOR_ARGB(0xFF,0xFF,0x00,0x00));
}
#endif

//-------------------------------------------------------------------------------
// Initialize the user interface
//-------------------------------------------------------------------------------
void InitUI() {
    SetDlgItemText(g_hDlg,IDC_EVERT,"0");
    SetDlgItemText(g_hDlg,IDC_EFACE,"0");
    SetDlgItemText(g_hDlg,IDC_EMAT,"0");
    SetDlgItemText(g_hDlg,IDC_ESHADER,"0");
    SetDlgItemText(g_hDlg,IDC_ENODEWND,"0");
    SetDlgItemText(g_hDlg,IDC_ETEX,"0");
    SetDlgItemText(g_hDlg,IDC_EMESH,"0");

#ifndef ASSIMP_BUILD_NO_EXPORT
    PopulateExportMenu();
#endif

    // setup the default window title
    SetWindowText(g_hDlg,AI_VIEW_CAPTION_BASE);

    // read some UI properties from the registry and apply them
    DWORD dwValue;
    DWORD dwTemp = sizeof( DWORD );

    // store the key in a global variable for later use
    RegCreateKeyEx(HKEY_CURRENT_USER,"Software\\ASSIMP\\Viewer",
        0,NULL,0,KEY_ALL_ACCESS, NULL, &g_hRegistry,NULL);

    if(ERROR_SUCCESS != RegQueryValueEx(g_hRegistry,"LastUIState",NULL,NULL, (BYTE*)&dwValue,&dwTemp)) {
        dwValue = 1;
    }
    if (0 == dwValue) {
        // collapse the viewer
        // adjust the size
        RECT sRect;
        GetWindowRect(g_hDlg,&sRect);
        sRect.right -= sRect.left;
        sRect.bottom -= sRect.top;

        RECT sRect2;
        GetWindowRect(GetDlgItem ( g_hDlg, IDC_BLUBB ),&sRect2);
        sRect2.left -= sRect.left;
        sRect2.top -= sRect.top;

        SetWindowPos(g_hDlg,NULL,0,0,sRect.right-214,sRect.bottom,
            SWP_NOMOVE | SWP_NOZORDER);
        SetWindowText(GetDlgItem(g_hDlg,IDC_BLUBB),">>");
    } else {
        CheckDlgButton(g_hDlg,IDC_BLUBB,BST_CHECKED);
    }

    // AutoRotate
    if(ERROR_SUCCESS != RegQueryValueEx(g_hRegistry,"AutoRotate",NULL,NULL,
        (BYTE*)&dwValue,&dwTemp))dwValue = 0;
    if (0 == dwValue) {
        g_sOptions.bRotate = false;
        CheckDlgButton(g_hDlg,IDC_AUTOROTATE,BST_UNCHECKED);
    } else {
        g_sOptions.bRotate = true;
        CheckDlgButton(g_hDlg,IDC_AUTOROTATE,BST_CHECKED);
    }

    // MultipleLights
    if(ERROR_SUCCESS != RegQueryValueEx(g_hRegistry,"MultipleLights",NULL,NULL,
        (BYTE*)&dwValue,&dwTemp))dwValue = 0;
    if (0 == dwValue) {
        g_sOptions.b3Lights = false;
        CheckDlgButton(g_hDlg,IDC_3LIGHTS,BST_UNCHECKED);
    } else {
        g_sOptions.b3Lights = true;
        CheckDlgButton(g_hDlg,IDC_3LIGHTS,BST_CHECKED);
    }

    // Light rotate
    if(ERROR_SUCCESS != RegQueryValueEx(g_hRegistry,"LightRotate",NULL,NULL,
        (BYTE*)&dwValue,&dwTemp))dwValue = 0;
    if (0 == dwValue) {
        g_sOptions.bLightRotate = false;
        CheckDlgButton(g_hDlg,IDC_LIGHTROTATE,BST_UNCHECKED);
    } else {
        g_sOptions.bLightRotate = true;
        CheckDlgButton(g_hDlg,IDC_LIGHTROTATE,BST_CHECKED);
    }

    // NoSpecular
    if (ERROR_SUCCESS != RegQueryValueEx(g_hRegistry, "NoSpecular", NULL, NULL, (BYTE*)&dwValue, &dwTemp)) {
        dwValue = 0;
    }
    if (0 == dwValue) {
        g_sOptions.bNoSpecular = false;
        CheckDlgButton(g_hDlg,IDC_NOSPECULAR,BST_UNCHECKED);
    } else {
        g_sOptions.bNoSpecular = true;
        CheckDlgButton(g_hDlg,IDC_NOSPECULAR,BST_CHECKED);
    }

    // LowQuality
    if(ERROR_SUCCESS != RegQueryValueEx(g_hRegistry,"LowQuality",NULL,NULL,
        (BYTE*)&dwValue,&dwTemp))dwValue = 0;
    if (0 == dwValue) {
        g_sOptions.bLowQuality = false;
        CheckDlgButton(g_hDlg,IDC_LOWQUALITY,BST_UNCHECKED);
    } else {
        g_sOptions.bLowQuality = true;
        CheckDlgButton(g_hDlg,IDC_LOWQUALITY,BST_CHECKED);
    }

    // LowQuality
    if(ERROR_SUCCESS != RegQueryValueEx(g_hRegistry,"NoTransparency",NULL,NULL,
        (BYTE*)&dwValue,&dwTemp))dwValue = 0;
    if (0 == dwValue) {
        g_sOptions.bNoAlphaBlending = false;
        CheckDlgButton(g_hDlg,IDC_NOAB,BST_UNCHECKED);
    } else {
        g_sOptions.bNoAlphaBlending = true;
        CheckDlgButton(g_hDlg,IDC_NOAB,BST_CHECKED);
    }

    // DisplayNormals
    if(ERROR_SUCCESS != RegQueryValueEx(g_hRegistry,"RenderNormals",NULL,NULL,
        (BYTE*)&dwValue,&dwTemp))dwValue = 0;
    if (0 == dwValue) {
        g_sOptions.bRenderNormals = false;
        CheckDlgButton(g_hDlg,IDC_TOGGLENORMALS,BST_UNCHECKED);
    } else {
        g_sOptions.bRenderNormals = true;
        CheckDlgButton(g_hDlg,IDC_TOGGLENORMALS,BST_CHECKED);
    }

    // NoMaterials
    if (ERROR_SUCCESS != RegQueryValueEx(g_hRegistry, "RenderMats", NULL, NULL,
        (BYTE*)&dwValue, &dwTemp)) {
        dwValue = 1;
    }
    if (0 == dwValue) {
        g_sOptions.bRenderMats = false;
        CheckDlgButton(g_hDlg,IDC_TOGGLEMAT,BST_CHECKED);
    } else {
        g_sOptions.bRenderMats = true;
        CheckDlgButton(g_hDlg,IDC_TOGGLEMAT,BST_UNCHECKED);
    }

    // MultiSampling
    if(ERROR_SUCCESS != RegQueryValueEx(g_hRegistry,"MultiSampling",NULL,NULL,
        (BYTE*)&dwValue,&dwTemp))dwValue = 1;
    if (0 == dwValue)
    {
        g_sOptions.bMultiSample = false;
        CheckDlgButton(g_hDlg,IDC_TOGGLEMS,BST_UNCHECKED);
    } else {
        g_sOptions.bMultiSample = true;
        CheckDlgButton(g_hDlg,IDC_TOGGLEMS,BST_CHECKED);
    }

    // FPS Mode
    if(ERROR_SUCCESS != RegQueryValueEx(g_hRegistry,"FPSView",NULL,NULL,
        (BYTE*)&dwValue,&dwTemp))dwValue = 0;
    if (0 == dwValue) {
        g_bFPSView = false;
        CheckDlgButton(g_hDlg,IDC_ZOOM,BST_CHECKED);
    } else {
        g_bFPSView = true;
        CheckDlgButton(g_hDlg,IDC_ZOOM,BST_UNCHECKED);
    }

    // WireFrame
    if(ERROR_SUCCESS != RegQueryValueEx(g_hRegistry,"Wireframe",NULL,NULL,
        (BYTE*)&dwValue,&dwTemp))dwValue = 0;
    if (0 == dwValue)
    {
        g_sOptions.eDrawMode = RenderOptions::NORMAL;
        CheckDlgButton(g_hDlg,IDC_TOGGLEWIRE,BST_UNCHECKED);
    }
    else
    {
        g_sOptions.eDrawMode = RenderOptions::WIREFRAME;
        CheckDlgButton(g_hDlg,IDC_TOGGLEWIRE,BST_CHECKED);
    }

    if(ERROR_SUCCESS != RegQueryValueEx(g_hRegistry,"PostProcessing",NULL,NULL,(BYTE*)&dwValue,&dwTemp))
        ppsteps = ppstepsdefault;
    else ppsteps = dwValue;

    SetupPPUIState();
    LoadCheckerPatternColors();

    SendDlgItemMessage(g_hDlg,IDC_SLIDERANIM,TBM_SETRANGEMIN,TRUE,0);
    SendDlgItemMessage(g_hDlg,IDC_SLIDERANIM,TBM_SETRANGEMAX,TRUE,10000);
}

//-------------------------------------------------------------------------------
// Message procedure for the smooth normals dialog
//-------------------------------------------------------------------------------
INT_PTR CALLBACK SMMessageProc(HWND hwndDlg,UINT uMsg, WPARAM wParam,LPARAM lParam) {
    UNREFERENCED_PARAMETER(lParam);
    switch (uMsg) {
    case WM_INITDIALOG:
        {
            char s[30];
            ::sprintf(s, "%.2f", g_smoothAngle);
            SetDlgItemText(hwndDlg, IDC_EDITSM, s);
        }
        return TRUE;

    case WM_CLOSE:
        EndDialog(hwndDlg,0);
        return TRUE;

    case WM_COMMAND:
        {
            if (IDOK == LOWORD(wParam)) {
                char s[30];
                GetDlgItemText(hwndDlg, IDC_EDITSM, s, 30);
                g_smoothAngle = (float)atof(s);

                EndDialog(hwndDlg, 0);
            } else if (IDCANCEL == LOWORD(wParam)) {
                EndDialog(hwndDlg, 1);
            }
        }
        return TRUE;
    }
    return FALSE;
}

//-------------------------------------------------------------------------------
// Main message procedure of the application
//
// The function handles all incoming messages for the main window.
// However, if does not directly process input commands.
// NOTE: Due to the impossibility to process WM_CHAR messages in dialogs
// properly the code for all hotkeys has been moved to the WndMain
//-------------------------------------------------------------------------------
INT_PTR CALLBACK MessageProc(HWND hwndDlg,UINT uMsg, WPARAM wParam,LPARAM lParam) {
    UNREFERENCED_PARAMETER(lParam);
    UNREFERENCED_PARAMETER(wParam);

    int xPos,yPos;
    int xPos2,yPos2;
    int fHalfX;
    int fHalfY;

    TRACKMOUSEEVENT sEvent;
    switch (uMsg)
        {
        case WM_INITDIALOG:

            g_hDlg = hwndDlg;

            // load the state of the user interface
            InitUI();

            // load the file history
            LoadHistory();

            // load the current color of the lights
            LoadLightColors();
            return TRUE;

        case WM_HSCROLL:

            // XXX quick and dirty fix for #3029892
            if (GetDlgItem(g_hDlg, IDC_SLIDERANIM) == (HWND)lParam && g_pcAsset && g_pcAsset->pcScene->mAnimations)
            {
                double num = (double)SendDlgItemMessage(g_hDlg,IDC_SLIDERANIM,TBM_GETPOS,0,0);
                const aiAnimation* anim = g_pcAsset->pcScene->mAnimations[ g_pcAsset->mAnimator->CurrentAnimIndex() ];

                g_dCurrent = (anim->mDuration/anim->mTicksPerSecond) * num/10000;
                g_pcAsset->mAnimator->Calculate(g_dCurrent);
            }
            break;

        case WM_MOUSEWHEEL:

            if (CDisplay::VIEWMODE_TEXTURE == CDisplay::Instance().GetViewMode())
            {
                CDisplay::Instance().SetTextureViewZoom ( GET_WHEEL_DELTA_WPARAM(wParam) / 50.0f );
            }
            else
            {
                if (!g_bFPSView)
                    {
                    g_sCamera.vPos.z += GET_WHEEL_DELTA_WPARAM(wParam) / 50.0f;
                    }
                else
                    {
                    g_sCamera.vPos += (GET_WHEEL_DELTA_WPARAM(wParam) / 50.0f) *
                        g_sCamera.vLookAt.Normalize();
                    }
            }
            return TRUE;

        case WM_MOUSELEAVE:

            g_bMousePressed = false;
            g_bMousePressedR = false;
            g_bMousePressedM = false;
            g_bMousePressedBoth = false;
            return TRUE;

        case WM_LBUTTONDBLCLK:

            CheckDlgButton(hwndDlg,IDC_AUTOROTATE,
                IsDlgButtonChecked(hwndDlg,IDC_AUTOROTATE) == BST_CHECKED
                ? BST_UNCHECKED : BST_CHECKED);

            ToggleAutoRotate();
            return TRUE;


        case WM_CLOSE:
            PostQuitMessage(0);
            DestroyWindow(hwndDlg);
            return TRUE;

        case WM_NOTIFY:

            if (IDC_TREE1 == wParam)
            {
                NMTREEVIEW* pnmtv = (LPNMTREEVIEW) lParam;

                if (TVN_SELCHANGED == pnmtv->hdr.code)
                    CDisplay::Instance().OnSetup( pnmtv->itemNew.hItem );
                else if (NM_RCLICK == pnmtv->hdr.code)
                {
                    // determine in which item the click was ...
                    POINT sPoint;
                    GetCursorPos(&sPoint);
                    ScreenToClient(GetDlgItem(g_hDlg,IDC_TREE1),&sPoint);

                    TVHITTESTINFO sHit;
                    sHit.pt = sPoint;
                    TreeView_HitTest(GetDlgItem(g_hDlg,IDC_TREE1),&sHit);
                    CDisplay::Instance().ShowTreeViewContextMenu(sHit.hItem);
                }
            }
            return TRUE;

        case WM_DRAWITEM:
            {
                // draw the two light colors
                DRAWITEMSTRUCT* pcStruct = (DRAWITEMSTRUCT*)lParam;

                RECT sRect;
                GetWindowRect(GetDlgItem(g_hDlg,IDC_LCOLOR1),&sRect);
                sRect.right -= sRect.left;
                sRect.bottom -= sRect.top;
                sRect.left = sRect.top = 0;

                bool bDraw = false;

                if(IDC_LCOLOR1 == pcStruct->CtlID)
                {
                    unsigned char r,g,b;
                    const char* szText;
                    if (CDisplay::VIEWMODE_TEXTURE == CDisplay::Instance().GetViewMode() ||
                        CDisplay::VIEWMODE_MATERIAL == CDisplay::Instance().GetViewMode())
                    {
                        r = (unsigned char)(CDisplay::Instance().GetFirstCheckerColor()->x * 255.0f);
                        g = (unsigned char)(CDisplay::Instance().GetFirstCheckerColor()->y * 255.0f);
                        b = (unsigned char)(CDisplay::Instance().GetFirstCheckerColor()->z * 255.0f);
                        szText = "Background #0";
                    }
                    else if (!g_pcAsset)
                    {
                        r = g = b = 150;szText = "";
                    }
                    else
                    {
                        r = (unsigned char)((g_avLightColors[0] >> 16) & 0xFF);
                        g = (unsigned char)((g_avLightColors[0] >> 8) & 0xFF);
                        b = (unsigned char)((g_avLightColors[0]) & 0xFF);
                        szText = "Light #0";
                    }
                    HBRUSH hbr = CreateSolidBrush(RGB(r,g,b));

                    FillRect(pcStruct->hDC,&sRect,hbr);


                    SetTextColor(pcStruct->hDC,RGB(0xFF-r,0xFF-g,0xFF-b));
                    SetBkMode(pcStruct->hDC,TRANSPARENT);
                    TextOut(pcStruct->hDC,4,1,szText, static_cast<int>(strlen(szText)));
                    bDraw = true;
                }
                else if(IDC_LCOLOR2 == pcStruct->CtlID)
                {
                    unsigned char r,g,b;
                    const char* szText;
                    if (CDisplay::VIEWMODE_TEXTURE == CDisplay::Instance().GetViewMode() ||
                        CDisplay::VIEWMODE_MATERIAL == CDisplay::Instance().GetViewMode())
                    {
                        r = (unsigned char)(CDisplay::Instance().GetSecondCheckerColor()->x * 255.0f);
                        g = (unsigned char)(CDisplay::Instance().GetSecondCheckerColor()->y * 255.0f);
                        b = (unsigned char)(CDisplay::Instance().GetSecondCheckerColor()->z * 255.0f);
                        szText = "Background #1";
                    }
                    else if (!g_pcAsset)
                    {
                        r = g = b = 150;szText = "";
                    }
                    else
                    {
                        r = (unsigned char)((g_avLightColors[1] >> 16) & 0xFF);
                        g = (unsigned char)((g_avLightColors[1] >> 8) & 0xFF);
                        b = (unsigned char)((g_avLightColors[1]) & 0xFF);
                        szText = "Light #1";
                    }
                    HBRUSH hbr = CreateSolidBrush(RGB(r,g,b));
                    FillRect(pcStruct->hDC,&sRect,hbr);

                    SetTextColor(pcStruct->hDC,RGB(0xFF-r,0xFF-g,0xFF-b));
                    SetBkMode(pcStruct->hDC,TRANSPARENT);
                    TextOut(pcStruct->hDC,4,1,szText, static_cast<int>(strlen(szText)));
                    bDraw = true;
                }
                else if(IDC_LCOLOR3 == pcStruct->CtlID)
                {
                    unsigned char r,g,b;
                    const char* szText;
                    if (CDisplay::VIEWMODE_TEXTURE == CDisplay::Instance().GetViewMode() ||
                        CDisplay::VIEWMODE_MATERIAL == CDisplay::Instance().GetViewMode())
                    {
                        r = g = b = 0;
                        szText = "";
                    }
                    else if (!g_pcAsset)
                    {
                        r = g = b = 150;szText = "";
                    }
                    else
                    {
                        r = (unsigned char)((g_avLightColors[2] >> 16) & 0xFF);
                        g = (unsigned char)((g_avLightColors[2] >> 8) & 0xFF);
                        b = (unsigned char)((g_avLightColors[2]) & 0xFF);
                        szText = "Ambient";
                    }
                    HBRUSH hbr = CreateSolidBrush(RGB(r,g,b));
                    FillRect(pcStruct->hDC,&sRect,hbr);

                    SetTextColor(pcStruct->hDC,RGB(0xFF-r,0xFF-g,0xFF-b));
                    SetBkMode(pcStruct->hDC,TRANSPARENT);
                    TextOut(pcStruct->hDC,4,1,szText,static_cast<int>(strlen(szText)));
                    bDraw = true;
                }
                // draw the black border around the rects
                if (bDraw)
                {
                    SetBkColor(pcStruct->hDC,RGB(0,0,0));
                    MoveToEx(pcStruct->hDC,0,0,NULL);
                    LineTo(pcStruct->hDC,sRect.right-1,0);
                    LineTo(pcStruct->hDC,sRect.right-1,sRect.bottom-1);
                    LineTo(pcStruct->hDC,0,sRect.bottom-1);
                    LineTo(pcStruct->hDC,0,0);
                }
            }
            return TRUE;

        case WM_DESTROY:

            // close the open registry key
            RegCloseKey(g_hRegistry);
            return TRUE;

        case WM_LBUTTONDOWN:
            g_bMousePressed = true;

            // register a mouse track handler to be sure we'll know
            // when the mouse leaves the display view again
            sEvent.cbSize = sizeof(TRACKMOUSEEVENT);
            sEvent.dwFlags = TME_LEAVE;
            sEvent.hwndTrack = g_hDlg;
            sEvent.dwHoverTime = HOVER_DEFAULT;
            TrackMouseEvent(&sEvent);

            if (g_bMousePressedR)
                {
                g_bMousePressed = false;
                g_bMousePressedR = false;
                g_bMousePressedBoth = true;
                return TRUE;
                }

            // need to determine the position of the mouse and the
            // distance from the center
            //xPos = (int)(short)LOWORD(lParam);
            //yPos = (int)(short)HIWORD(lParam);

            POINT sPoint;
            GetCursorPos(&sPoint);
            ScreenToClient(GetDlgItem(g_hDlg,IDC_RT),&sPoint);
            xPos = xPos2 = sPoint.x;
            yPos = yPos2 = sPoint.y;

            RECT sRect;
            GetWindowRect(GetDlgItem(g_hDlg,IDC_RT),&sRect);
            sRect.right -= sRect.left;
            sRect.bottom -= sRect.top;

            // if the mouse klick was inside the viewer panel
            // give the focus to it
            if (xPos > 0 && xPos < sRect.right && yPos > 0 && yPos < sRect.bottom)
                {
                SetFocus(GetDlgItem(g_hDlg,IDC_RT));
                }

            // g_bInvert stores whether the mouse has started on the negative
            // x or on the positive x axis of the imaginary coordinate system
            // with origin p at the center of the HUD texture
            xPos -= sRect.right/2;
            yPos -= sRect.bottom/2;

            if (xPos > 0)g_bInvert = true;
            else g_bInvert = false;

            D3DSURFACE_DESC sDesc;
            g_pcTexture->GetLevelDesc(0,&sDesc);

            fHalfX = (int)(((float)sRect.right-(float)sDesc.Width) / 2.0f);
            fHalfY = (int)(((float)sRect.bottom-(float)sDesc.Height) / 2.0f);

            // Determine the input operation to perform for this position
            g_eClick = EClickPos_Outside;
            if (xPos2 >= fHalfX && xPos2 < fHalfX + (int)sDesc.Width &&
                yPos2 >= fHalfY && yPos2 < fHalfY + (int)sDesc.Height &&
                NULL != g_szImageMask)
                {
                // inside the texture. Lookup the grayscale value from it
                xPos2 -= fHalfX;
                yPos2 -= fHalfY;

                unsigned char chValue = g_szImageMask[xPos2 + yPos2 * sDesc.Width];
                if (chValue > 0xFF-20)
                    {
                    g_eClick = EClickPos_Circle;
                    }
                else if (chValue < 0xFF-20 && chValue > 185)
                    {
                    g_eClick = EClickPos_CircleHor;
                    }
                else if (chValue > 0x10 && chValue < 185)
                    {
                    g_eClick = EClickPos_CircleVert;
                    }
                }
            return TRUE;

        case WM_RBUTTONDOWN:
            g_bMousePressedR = true;

            sEvent.cbSize = sizeof(TRACKMOUSEEVENT);
            sEvent.dwFlags = TME_LEAVE;
            sEvent.hwndTrack = g_hDlg;
            sEvent.dwHoverTime = HOVER_DEFAULT;
            TrackMouseEvent(&sEvent);

            if (g_bMousePressed)
                {
                g_bMousePressedR = false;
                g_bMousePressed = false;
                g_bMousePressedBoth = true;
                }

            return TRUE;

        case WM_MBUTTONDOWN:


            g_bMousePressedM = true;

            sEvent.cbSize = sizeof(TRACKMOUSEEVENT);
            sEvent.dwFlags = TME_LEAVE;
            sEvent.hwndTrack = g_hDlg;
            sEvent.dwHoverTime = HOVER_DEFAULT;
            TrackMouseEvent(&sEvent);
            return TRUE;

        case WM_LBUTTONUP:
            g_bMousePressed = false;
            g_bMousePressedBoth = false;
            return TRUE;

        case WM_RBUTTONUP:
            g_bMousePressedR = false;
            g_bMousePressedBoth = false;
            return TRUE;

        case WM_MBUTTONUP:
            g_bMousePressedM = false;
            return TRUE;

        case WM_DROPFILES:
            {
                HDROP hDrop = (HDROP)wParam;
                char szFile[MAX_PATH];
                DragQueryFile(hDrop,0,szFile,sizeof(szFile));
                const char* sz = strrchr(szFile,'.');
                if (!sz) {
                    sz = szFile;
                }

                if (CDisplay::VIEWMODE_TEXTURE == CDisplay::Instance().GetViewMode()) {
                    // replace the selected texture with the new one ...
                    CDisplay::Instance().ReplaceCurrentTexture(szFile);
                } else {
                    // check whether it is a typical texture file format ...
                    ++sz;
                    if (0 == ASSIMP_stricmp(sz,"png") ||
                        0 == ASSIMP_stricmp(sz,"bmp") ||
                        0 == ASSIMP_stricmp(sz,"jpg") ||
                        0 == ASSIMP_stricmp(sz,"tga") ||
                        0 == ASSIMP_stricmp(sz,"tif") ||
                        0 == ASSIMP_stricmp(sz,"hdr") ||
                        0 == ASSIMP_stricmp(sz,"ppm") ||
                        0 == ASSIMP_stricmp(sz,"pfm"))
                    {
                        CBackgroundPainter::Instance().SetTextureBG(szFile);
                    }
                    else if (0 == Assimp::ASSIMP_stricmp(sz,"dds"))
                    {
                        // DDS files could contain skyboxes, but they could also
                        // contain normal 2D textures. The easiest way to find this
                        // out is to open the file and check the header ...
                        FILE* pFile = fopen(szFile,"rb");
                        if (!pFile)
                            return TRUE;

                        // header of a dds file (begin)
                        /*
                        DWORD dwMagic
                        DWORD dwSize
                        DWORD dwFlags
                        DWORD dwHeight
                        DWORD dwWidth
                        DWORD dwPitchOrLinearSize
                        DWORD dwDepth
                        DWORD dwMipMapCount           -> total with this: 32
                        DWORD dwReserved1[11]         -> total with this: 76
                        DDPIXELFORMAT ddpfPixelFormat -> total with this: 108
                        DWORD dwCaps1;                -> total with this: 112
                        DWORD dwCaps2; ---< here we are!
                        */
                        DWORD dwCaps = 0;
                        fseek(pFile,112,SEEK_SET);
                        fread(&dwCaps,4,1,pFile);

                        if (dwCaps & 0x00000400L /* DDSCAPS2_CUBEMAP_POSITIVEX */) {
                            CLogDisplay::Instance().AddEntry(
                                "[INFO] Assuming this dds file is a skybox ...",
                                D3DCOLOR_ARGB(0xFF,0xFF,0xFF,0));

                            CBackgroundPainter::Instance().SetCubeMapBG(szFile);
                        } else {
                            CBackgroundPainter::Instance().SetTextureBG(szFile);
                        }
                        fclose(pFile);
                    } else {
                        strcpy(g_szFileName,szFile);

                        DeleteAsset();
                        LoadAsset();
                        UpdateHistory();
                        SaveHistory();
                    }
                }
                DragFinish(hDrop);
            }
            return TRUE;

        case WM_COMMAND:
            HMENU hMenu = GetMenu(g_hDlg);
            if (ID_VIEWER_QUIT == LOWORD(wParam)) {
                PostQuitMessage(0);
                DestroyWindow(hwndDlg);
            } else if (IDC_COMBO1 == LOWORD(wParam)) {
                if(HIWORD(wParam) == CBN_SELCHANGE) {
                    const size_t sel = static_cast<size_t>(ComboBox_GetCurSel(GetDlgItem(hwndDlg,IDC_COMBO1)));
                    if(g_pcAsset) {
                        g_pcAsset->mAnimator->SetAnimIndex(sel);
                        SendDlgItemMessage(hwndDlg,IDC_SLIDERANIM,TBM_SETPOS,TRUE,0);
                    }
                }
            } else if (ID_VIEWER_RESETVIEW == LOWORD(wParam)) {
                g_sCamera.vPos = aiVector3D(0.0f,0.0f,-10.0f);
                g_sCamera.vLookAt = aiVector3D(0.0f,0.0f,1.0f);
                g_sCamera.vUp = aiVector3D(0.0f,1.0f,0.0f);
                g_sCamera.vRight = aiVector3D(0.0f,1.0f,0.0f);
                g_mWorldRotate = aiMatrix4x4();
                g_mWorld = aiMatrix4x4();

                // don't forget to reset the st
                CBackgroundPainter::Instance().ResetSB();
            } else if (ID__HELP == LOWORD(wParam)) {
                DialogBox(g_hInstance,MAKEINTRESOURCE(IDD_AVHELP),
                    hwndDlg,&HelpDialogProc);
            } else if (ID__ABOUT == LOWORD(wParam)) {
                DialogBox(g_hInstance,MAKEINTRESOURCE(IDD_ABOUTBOX),
                    hwndDlg,&AboutMessageProc);
            } else if (ID_TOOLS_LOGWINDOW == LOWORD(wParam)) {
                CLogWindow::Instance().Show();
            } else if (ID__WEBSITE == LOWORD(wParam)) {
                ShellExecute(NULL,"open","http://assimp.sourceforge.net","","",SW_SHOW);
            } else if (ID__WEBSITESF == LOWORD(wParam)) {
                ShellExecute(NULL,"open","https://sourceforge.net/projects/assimp","","",SW_SHOW);
            }  else if (ID_REPORTBUG == LOWORD(wParam)) {
                ShellExecute(NULL,"open","https://sourceforge.net/tracker/?func=add&group_id=226462&atid=1067632","","",SW_SHOW);
            } else if (ID_FR == LOWORD(wParam)) {
                ShellExecute(NULL,"open","https://sourceforge.net/forum/forum.php?forum_id=817653","","",SW_SHOW);
            } else if (ID_TOOLS_CLEARLOG == LOWORD(wParam)) {
                CLogWindow::Instance().Clear();
            } else if (ID_TOOLS_SAVELOGTOFILE == LOWORD(wParam)) {
                CLogWindow::Instance().Save();
            } else if (ID_VIEWER_MEMORYCONSUMATION == LOWORD(wParam)) {
                DisplayMemoryConsumption();
            } else if (ID_VIEWER_H == LOWORD(wParam)) {
                MakeFileAssociations();
            } else if (ID_BACKGROUND_CLEAR == LOWORD(wParam)) {
                ClearBG();
            } else if (ID_BACKGROUND_SETCOLOR == LOWORD(wParam)) {
                ChooseBGColor();
            } else if (ID_BACKGROUND_LOADTEXTURE == LOWORD(wParam)) {
                LoadBGTexture();
            } else if (ID_BACKGROUND_LOADSKYBOX == LOWORD(wParam)) {
                LoadSkybox();
            } else if (ID_VIEWER_SAVESCREENSHOTTOFILE == LOWORD(wParam)) {
                SaveScreenshot();
            } else if (ID_VIEWER_OPEN == LOWORD(wParam)) {
                OpenAsset();
            } else if (ID_TOOLS_FLIPNORMALS == LOWORD(wParam)) {
                if (g_pcAsset && g_pcAsset->pcScene) {
                    g_pcAsset->FlipNormals();
                }
            }
            // this is ugly. anyone willing to rewrite it from scratch using wxwidgets or similar?
            else if (ID_VIEWER_PP_JIV == LOWORD(wParam))    {
                ppsteps ^= aiProcess_JoinIdenticalVertices;
                CheckMenuItem(hMenu,ID_VIEWER_PP_JIV,ppsteps & aiProcess_JoinIdenticalVertices ? MF_CHECKED : MF_UNCHECKED);
                UpdatePPSettings();
            } else if (ID_VIEWER_PP_CTS == LOWORD(wParam))    {
                ppsteps ^= aiProcess_CalcTangentSpace;
                CheckMenuItem(hMenu,ID_VIEWER_PP_CTS,ppsteps & aiProcess_CalcTangentSpace ? MF_CHECKED : MF_UNCHECKED);
                UpdatePPSettings();
            } else if (ID_VIEWER_PP_FD == LOWORD(wParam)) {
                ppsteps ^= aiProcess_FindDegenerates;
                CheckMenuItem(hMenu,ID_VIEWER_PP_FD,ppsteps & aiProcess_FindDegenerates ? MF_CHECKED : MF_UNCHECKED);
                UpdatePPSettings();
            } else if (ID_VIEWER_PP_FID == LOWORD(wParam))    {
                ppsteps ^= aiProcess_FindInvalidData;
                CheckMenuItem(hMenu,ID_VIEWER_PP_FID,ppsteps & aiProcess_FindInvalidData ? MF_CHECKED : MF_UNCHECKED);
                UpdatePPSettings();
            }
            else if (ID_VIEWER_PP_FIM == LOWORD(wParam))    {
                ppsteps ^= aiProcess_FindInstances;
                CheckMenuItem(hMenu,ID_VIEWER_PP_FIM,ppsteps & aiProcess_FindInstances ? MF_CHECKED : MF_UNCHECKED);
                UpdatePPSettings();
            }
            else if (ID_VIEWER_PP_FIN == LOWORD(wParam))    {
                ppsteps ^= aiProcess_FixInfacingNormals;
                CheckMenuItem(hMenu,ID_VIEWER_PP_FIN,ppsteps & aiProcess_FixInfacingNormals ? MF_CHECKED : MF_UNCHECKED);
                UpdatePPSettings();
            }
            else if (ID_VIEWER_PP_GUV == LOWORD(wParam))    {
                ppsteps ^= aiProcess_GenUVCoords;
                CheckMenuItem(hMenu,ID_VIEWER_PP_GUV,ppsteps & aiProcess_GenUVCoords ? MF_CHECKED : MF_UNCHECKED);
                UpdatePPSettings();
            }
            else if (ID_VIEWER_PP_ICL == LOWORD(wParam))    {
                ppsteps ^= aiProcess_ImproveCacheLocality;
                CheckMenuItem(hMenu,ID_VIEWER_PP_ICL,ppsteps & aiProcess_ImproveCacheLocality ? MF_CHECKED : MF_UNCHECKED);
                UpdatePPSettings();
            }
            else if (ID_VIEWER_PP_OG == LOWORD(wParam)) {
                if (ppsteps & aiProcess_PreTransformVertices) {
                    CLogDisplay::Instance().AddEntry("[ERROR] This setting is incompatible with \'Pretransform Vertices\'");
                }
                else {
                    ppsteps ^= aiProcess_OptimizeGraph;
                    CheckMenuItem(hMenu,ID_VIEWER_PP_OG,ppsteps & aiProcess_OptimizeGraph ? MF_CHECKED : MF_UNCHECKED);
                    UpdatePPSettings();
                }
            }
            else if (ID_VIEWER_PP_OM == LOWORD(wParam)) {
                ppsteps ^= aiProcess_OptimizeMeshes;
                CheckMenuItem(hMenu,ID_VIEWER_PP_OM,ppsteps & aiProcess_OptimizeMeshes ? MF_CHECKED : MF_UNCHECKED);
                UpdatePPSettings();
            }
            else if (ID_VIEWER_PP_PTV == LOWORD(wParam))    {
                if (ppsteps & aiProcess_OptimizeGraph) {
                    CLogDisplay::Instance().AddEntry("[ERROR] This setting is incompatible with \'Optimize Scenegraph\'");
                }
                else {
                    ppsteps ^= aiProcess_PreTransformVertices;
                    CheckMenuItem(hMenu,ID_VIEWER_PP_PTV,ppsteps & aiProcess_PreTransformVertices ? MF_CHECKED : MF_UNCHECKED);
                    UpdatePPSettings();
                }
            }
            else if (ID_VIEWER_PP_RRM2 == LOWORD(wParam))   {
                ppsteps ^= aiProcess_RemoveRedundantMaterials;
                CheckMenuItem(hMenu,ID_VIEWER_PP_RRM2,ppsteps & aiProcess_RemoveRedundantMaterials ? MF_CHECKED : MF_UNCHECKED);
                UpdatePPSettings();
            }
            else if (ID_VIEWER_PP_TUV == LOWORD(wParam))    {
                ppsteps ^= aiProcess_TransformUVCoords;
                CheckMenuItem(hMenu,ID_VIEWER_PP_TUV,ppsteps & aiProcess_TransformUVCoords ? MF_CHECKED : MF_UNCHECKED);
                UpdatePPSettings();
            }
            else if (ID_VIEWER_PP_DB == LOWORD(wParam)) {
                ppsteps ^= aiProcess_Debone;
                CheckMenuItem(hMenu,ID_VIEWER_PP_DB,ppsteps & aiProcess_Debone ? MF_CHECKED : MF_UNCHECKED);
                UpdatePPSettings();
            }
            else if (ID_VIEWER_PP_VDS == LOWORD(wParam))    {
                ppsteps ^= aiProcess_ValidateDataStructure;
                CheckMenuItem(hMenu,ID_VIEWER_PP_VDS,ppsteps & aiProcess_ValidateDataStructure ? MF_CHECKED : MF_UNCHECKED);
                UpdatePPSettings();
            }
            else if (ID_VIEWER_RELOAD == LOWORD(wParam))
            {
                DeleteAsset();
                LoadAsset();
            }
            else if (ID_IMPORTSETTINGS_RESETTODEFAULT == LOWORD(wParam))
            {
                ppsteps = ppstepsdefault;
                UpdatePPSettings();
                SetupPPUIState();
            }
            else if (ID_IMPORTSETTINGS_OPENPOST == LOWORD(wParam))
            {
                ShellExecute(NULL,"open","http://assimp.sourceforge.net/lib_html/ai_post_process_8h.html","","",SW_SHOW);
            }
            else if (ID_TOOLS_ORIGINALNORMALS == LOWORD(wParam))
            {
                if (g_pcAsset && g_pcAsset->pcScene)
                    {
                    g_pcAsset->SetNormalSet(AssimpView::AssetHelper::ORIGINAL);
                    CheckMenuItem(hMenu,ID_TOOLS_ORIGINALNORMALS,MF_BYCOMMAND | MF_CHECKED);
                    CheckMenuItem(hMenu,ID_TOOLS_HARDNORMALS,MF_BYCOMMAND | MF_UNCHECKED);
                    CheckMenuItem(hMenu,ID_TOOLS_SMOOTHNORMALS,MF_BYCOMMAND | MF_UNCHECKED);
                    }
                }

            else if (ID_TOOLS_SMOOTHNORMALS == LOWORD(wParam))
                {
                if (g_pcAsset && g_pcAsset->pcScene)
                    {
                    g_pcAsset->SetNormalSet(AssimpView::AssetHelper::SMOOTH);
                    CheckMenuItem(hMenu,ID_TOOLS_ORIGINALNORMALS,MF_BYCOMMAND | MF_UNCHECKED);
                    CheckMenuItem(hMenu,ID_TOOLS_HARDNORMALS,MF_BYCOMMAND | MF_UNCHECKED);
                    CheckMenuItem(hMenu,ID_TOOLS_SMOOTHNORMALS,MF_BYCOMMAND | MF_CHECKED);
                    }
                }
            else if (ID_TOOLS_HARDNORMALS == LOWORD(wParam))
                {
                if (g_pcAsset && g_pcAsset->pcScene)
                    {
                    g_pcAsset->SetNormalSet(AssimpView::AssetHelper::HARD);
                    CheckMenuItem(hMenu,ID_TOOLS_ORIGINALNORMALS,MF_BYCOMMAND | MF_UNCHECKED);
                    CheckMenuItem(hMenu,ID_TOOLS_HARDNORMALS,MF_BYCOMMAND | MF_CHECKED);
                    CheckMenuItem(hMenu,ID_TOOLS_SMOOTHNORMALS,MF_BYCOMMAND | MF_UNCHECKED);
                    }
                }
            else if (ID_TOOLS_STEREOVIEW == LOWORD(wParam))
                {
                    g_sOptions.bStereoView =! g_sOptions.bStereoView;

                    HMENU menu = ::GetMenu(g_hDlg);
                    if (g_sOptions.bStereoView) {
                        ::ModifyMenu(menu,ID_TOOLS_STEREOVIEW,
                            MF_BYCOMMAND | MF_CHECKED | MF_STRING,ID_TOOLS_STEREOVIEW,"Stereo view");

                        CLogDisplay::Instance().AddEntry("[INFO] Switched to stereo mode",
                            D3DCOLOR_ARGB(0xFF,0xFF,0xFF,0));
                    } else {
                        ModifyMenu(menu,ID_TOOLS_STEREOVIEW,
                            MF_BYCOMMAND | MF_UNCHECKED | MF_STRING,ID_TOOLS_STEREOVIEW,"Stereo view");

                        CLogDisplay::Instance().AddEntry("[INFO] Switched to mono mode",
                            D3DCOLOR_ARGB(0xFF,0xFF,0xFF,0));
                    }
            } else if (ID_TOOLS_SETANGLELIMIT == LOWORD(wParam)) {
                DialogBox(g_hInstance,MAKEINTRESOURCE(IDD_DIALOGSMOOTH),g_hDlg,&SMMessageProc);
            } else if (ID_VIEWER_CLEARHISTORY == LOWORD(wParam)) {
                ClearHistory();
            } else if (ID_VIEWER_CLOSEASSET == LOWORD(wParam)) {
                DeleteAssetData();
                DeleteAsset();
                }
            else if (BN_CLICKED == HIWORD(wParam))
                {
                if (IDC_TOGGLEMS == LOWORD(wParam))
                    {
                    ToggleMS();
                    }
                else if (IDC_TOGGLEMAT == LOWORD(wParam))
                    {
                    ToggleMats();
                    }
                else if (IDC_LCOLOR1 == LOWORD(wParam))
                    {

                    if (CDisplay::VIEWMODE_TEXTURE == CDisplay::Instance().GetViewMode() ||
                        CDisplay::VIEWMODE_MATERIAL == CDisplay::Instance().GetViewMode())
                    {
                        // hey, I'm tired and yes, I KNOW IT IS EVIL!
                        DisplayColorDialog(const_cast<D3DXVECTOR4*>(CDisplay::Instance().GetFirstCheckerColor()));
                        SaveCheckerPatternColors();
                    }
                    else
                    {
                        DisplayColorDialog(&g_avLightColors[0]);
                        SaveLightColors();
                    }
                    InvalidateRect(GetDlgItem(g_hDlg,IDC_LCOLOR1),NULL,TRUE);
                    UpdateWindow(GetDlgItem(g_hDlg,IDC_LCOLOR1));
                    }
                else if (IDC_LCOLOR2 == LOWORD(wParam))
                    {
                    if (CDisplay::VIEWMODE_TEXTURE == CDisplay::Instance().GetViewMode() ||
                        CDisplay::VIEWMODE_MATERIAL == CDisplay::Instance().GetViewMode())
                    {
                        // hey, I'm tired and yes, I KNOW IT IS EVIL!
                        DisplayColorDialog(const_cast<D3DXVECTOR4*>(CDisplay::Instance().GetSecondCheckerColor()));
                        SaveCheckerPatternColors();
                    }
                    else
                    {
                        DisplayColorDialog(&g_avLightColors[1]);
                        SaveLightColors();
                    }
                    InvalidateRect(GetDlgItem(g_hDlg,IDC_LCOLOR2),NULL,TRUE);
                    UpdateWindow(GetDlgItem(g_hDlg,IDC_LCOLOR2));
                    }
                else if (IDC_LCOLOR3 == LOWORD(wParam))
                    {
                    DisplayColorDialog(&g_avLightColors[2]);
                    InvalidateRect(GetDlgItem(g_hDlg,IDC_LCOLOR3),NULL,TRUE);
                    UpdateWindow(GetDlgItem(g_hDlg,IDC_LCOLOR3));
                    SaveLightColors();
                }
                else if (IDC_LRESET == LOWORD(wParam))
                {
                    if (CDisplay::VIEWMODE_TEXTURE == CDisplay::Instance().GetViewMode() ||
                        CDisplay::VIEWMODE_MATERIAL == CDisplay::Instance().GetViewMode())
                    {
                        CDisplay::Instance().SetFirstCheckerColor(D3DXVECTOR4(0.4f,0.4f,0.4f,1.0f));
                        CDisplay::Instance().SetSecondCheckerColor(D3DXVECTOR4(0.6f,0.6f,0.6f,1.0f));
                        SaveCheckerPatternColors();
                    }
                    else
                    {
                        g_avLightColors[0] = D3DCOLOR_ARGB(0xFF,0xFF,0xFF,0xFF);
                        g_avLightColors[1] = D3DCOLOR_ARGB(0xFF,0xFF,0x00,0x00);
                        g_avLightColors[2] = D3DCOLOR_ARGB(0xFF,0x05,0x05,0x05);
                        SaveLightColors();
                    }

                    InvalidateRect(GetDlgItem(g_hDlg,IDC_LCOLOR1),NULL,TRUE);
                    UpdateWindow(GetDlgItem(g_hDlg,IDC_LCOLOR1));
                    InvalidateRect(GetDlgItem(g_hDlg,IDC_LCOLOR2),NULL,TRUE);
                    UpdateWindow(GetDlgItem(g_hDlg,IDC_LCOLOR2));
                    InvalidateRect(GetDlgItem(g_hDlg,IDC_LCOLOR3),NULL,TRUE);
                    UpdateWindow(GetDlgItem(g_hDlg,IDC_LCOLOR3));
                    }
                else if (IDC_NOSPECULAR == LOWORD(wParam))
                    {
                    ToggleSpecular();
                    }
                else if (IDC_NOAB == LOWORD(wParam))
                    {
                    ToggleTransparency();
                    }
                else if (IDC_ZOOM == LOWORD(wParam))
                    {
                    ToggleFPSView();
                    }
                else if (IDC_BLUBB == LOWORD(wParam))
                    {
                    ToggleUIState();
                    }
                else if (IDC_TOGGLENORMALS == LOWORD(wParam))
                    {
                    ToggleNormals();
                    }
                else if (IDC_LOWQUALITY == LOWORD(wParam))
                    {
                    ToggleLowQuality();
                    }
                else if (IDC_3LIGHTS == LOWORD(wParam))
                    {
                    ToggleMultipleLights();
                    }
                else if (IDC_LIGHTROTATE == LOWORD(wParam))
                    {
                    ToggleLightRotate();
                    }
                else if (IDC_AUTOROTATE == LOWORD(wParam))
                    {
                    ToggleAutoRotate();
                    }
                else if (IDC_TOGGLEWIRE == LOWORD(wParam))
                    {
                    ToggleWireFrame();
                    }
                else if (IDC_SHOWSKELETON == LOWORD(wParam))
                    {
                    ToggleSkeleton();
                    }
                else if (IDC_BFCULL == LOWORD(wParam))
                    {
                    ToggleCulling();
                    }
                else if (IDC_PLAY == LOWORD(wParam))
                    {
                        g_bPlay = !g_bPlay;
                        SetDlgItemText(g_hDlg,IDC_PLAY,(g_bPlay ? "Stop" : "Play"));

                        if (g_bPlay)
                            EnableWindow(GetDlgItem(g_hDlg,IDC_SLIDERANIM),FALSE);
                        else EnableWindow(GetDlgItem(g_hDlg,IDC_SLIDERANIM),TRUE);
                    }
                }
            // check the file history
            for (unsigned int i = 0; i < AI_VIEW_NUM_RECENT_FILES;++i)
            {
                if (AI_VIEW_RECENT_FILE_ID(i) == LOWORD(wParam))
                {
                    strcpy(g_szFileName,g_aPreviousFiles[i].c_str());
                    DeleteAssetData();
                    DeleteAsset();
                    LoadAsset();

                    // update and safe the history
                    UpdateHistory();
                    SaveHistory();
                }
            }

#ifndef ASSIMP_BUILD_NO_EXPORT
            if (LOWORD(wParam) >= AI_VIEW_EXPORT_FMT_BASE && LOWORD(wParam) < AI_VIEW_EXPORT_FMT_BASE+Assimp::Exporter().GetExportFormatCount()) {
                DoExport(LOWORD(wParam) - AI_VIEW_EXPORT_FMT_BASE);
            }
#endif

            // handle popup menus for the tree window
            CDisplay::Instance().HandleTreeViewPopup(wParam,lParam);

            return TRUE;
        };
    return FALSE;
    }


//-------------------------------------------------------------------------------
// Message prcoedure for the progress dialog
//-------------------------------------------------------------------------------
INT_PTR CALLBACK ProgressMessageProc(HWND hwndDlg,UINT uMsg,
     WPARAM wParam,LPARAM lParam)
    {
    UNREFERENCED_PARAMETER(lParam);
    switch (uMsg)
        {
        case WM_INITDIALOG:

            SendDlgItemMessage(hwndDlg,IDC_PROGRESS,PBM_SETRANGE,0,
                MAKELPARAM(0,500));

            SetTimer(hwndDlg,0,40,NULL);
            return TRUE;

        case WM_CLOSE:
            EndDialog(hwndDlg,0);
            return TRUE;

        case WM_COMMAND:

            if (IDOK == LOWORD(wParam))
                {
#if 0
                g_bLoadingCanceled = true;
                TerminateThread(g_hThreadHandle,5);
                g_pcAsset = NULL;

                EndDialog(hwndDlg,0);
#endif

                // PROBLEM: If we terminate the loader thread, ASSIMP's state
                // is undefined. Any further attempts to load assets will
                // fail.
                exit(5);
//              return TRUE;
                }
        case WM_TIMER:

            UINT iPos = (UINT)SendDlgItemMessage(hwndDlg,IDC_PROGRESS,PBM_GETPOS,0,0);
            iPos += 10;
            if (iPos > 490)iPos = 0;
            SendDlgItemMessage(hwndDlg,IDC_PROGRESS,PBM_SETPOS,iPos,0);

            if (g_bLoadingFinished)
                {
                EndDialog(hwndDlg,0);
                return TRUE;
                }

            return TRUE;
        }
    return FALSE;
    }


//-------------------------------------------------------------------------------
// Message procedure for the about dialog
//-------------------------------------------------------------------------------
INT_PTR CALLBACK AboutMessageProc(HWND hwndDlg,UINT uMsg,
    WPARAM wParam,LPARAM lParam)
    {
    UNREFERENCED_PARAMETER(lParam);
    switch (uMsg)
        {
        case WM_CLOSE:
            EndDialog(hwndDlg,0);
            return TRUE;

        case WM_COMMAND:

            if (IDOK == LOWORD(wParam))
                {
                EndDialog(hwndDlg,0);
                return TRUE;
                }
        }
    return FALSE;
    }
};

using namespace AssimpView;

//-------------------------------------------------------------------------------
// Entry point to the application
//-------------------------------------------------------------------------------
int APIENTRY _tWinMain(HINSTANCE hInstance,
                       HINSTANCE hPrevInstance,
                       LPTSTR    lpCmdLine,
                       int       nCmdShow)
{
    UNREFERENCED_PARAMETER(hPrevInstance);
    UNREFERENCED_PARAMETER(lpCmdLine);

    // needed for the RichEdit control in the about/help dialog
    LoadLibrary( "riched20.dll" );

    // load windows common controls library to get XP style
    InitCommonControls();

    // initialize the IDirect3D9 interface
    g_hInstance = hInstance;
    if (0 == InitD3D()) {
        MessageBox(NULL,"Failed to initialize Direct3D 9",
            "ASSIMP ModelViewer",MB_OK);
        return -6;
    }

    // create the main dialog
    HWND hDlg = CreateDialog(hInstance,MAKEINTRESOURCE(IDD_DIALOGMAIN),
        NULL,&MessageProc);

    // ensure we get high priority
    ::SetPriorityClass(GetCurrentProcess(),HIGH_PRIORITY_CLASS);

    // initialize the default logger if necessary
    Assimp::DefaultLogger::create("",Assimp::Logger::VERBOSE);

    CLogWindow::Instance().pcStream = new CMyLogStream();
    Assimp::DefaultLogger::get()->attachStream(CLogWindow::Instance().pcStream,
        Assimp::DefaultLogger::Debugging | Assimp::DefaultLogger::Info |
        Assimp::DefaultLogger::Err | Assimp::DefaultLogger::Warn);

    if (NULL == hDlg) {
        MessageBox(NULL,"Failed to create dialog from resource",
            "ASSIMP ModelViewer",MB_OK);
        return -5;
    }

    // display the window
    g_hDlg = hDlg;
    MSG uMsg;
    memset(&uMsg,0,sizeof( MSG));
    ShowWindow( hDlg, nCmdShow );
    UpdateWindow( hDlg );

    // create the D3D device object
    if (0 == CreateDevice(g_sOptions.bMultiSample,false,true)) {
        MessageBox(NULL,"Failed to initialize Direct3D 9 (2)",
            "ASSIMP ModelViewer",MB_OK);
        return -4;
    }
    
    CLogDisplay::Instance().AddEntry("[OK] Here we go!");

    // create the log window
    CLogWindow::Instance().Init();
    // set the focus to the main window
    SetFocus(g_hDlg);

    // recover background skyboxes/textures from the last session
    HKEY hRegistry;
    union {
        char szFileName[MAX_PATH];
        D3DCOLOR clrColor;
    };
    DWORD dwTemp = MAX_PATH;
    RegCreateKeyEx(HKEY_CURRENT_USER,
        "Software\\ASSIMP\\Viewer",0,NULL,0,KEY_ALL_ACCESS, NULL, &hRegistry,NULL);
    if(ERROR_SUCCESS == RegQueryValueEx(hRegistry,"LastSkyBoxSrc",NULL,NULL,
        (BYTE*)szFileName,&dwTemp) && '\0' != szFileName[0])
        {
        CBackgroundPainter::Instance().SetCubeMapBG(szFileName);
        }
    else if(ERROR_SUCCESS == RegQueryValueEx(hRegistry,"LastTextureSrc",NULL,NULL,
        (BYTE*)szFileName,&dwTemp) && '\0' != szFileName[0])
        {
        CBackgroundPainter::Instance().SetTextureBG(szFileName);
        }
    else if(ERROR_SUCCESS == RegQueryValueEx(hRegistry,"Color",NULL,NULL,
        (BYTE*)&clrColor,&dwTemp))
        {
        CBackgroundPainter::Instance().SetColor(clrColor);
        }
    RegCloseKey(hRegistry);

    // now handle command line arguments
    HandleCommandLine(lpCmdLine);

    double adLast[30];
    for (int i = 0; i < 30;++i)adLast[i] = 0.0f;
    int iCurrent = 0;

    double g_dCurTime = 0;
    double g_dLastTime = 0;
    while( uMsg.message != WM_QUIT )
        {
        if( PeekMessage( &uMsg, NULL, 0, 0, PM_REMOVE ) )
            {
            TranslateMessage( &uMsg );
            DispatchMessage( &uMsg );

            if (WM_CHAR == uMsg.message)
                {

                switch ((char)uMsg.wParam)
                    {
                    case 'M':
                    case 'm':

                        CheckDlgButton(g_hDlg,IDC_TOGGLEMS,
                            IsDlgButtonChecked(g_hDlg,IDC_TOGGLEMS) == BST_CHECKED
                            ? BST_UNCHECKED : BST_CHECKED);

                        ToggleMS();
                        break;

                    case 'L':
                    case 'l':

                        CheckDlgButton(g_hDlg,IDC_3LIGHTS,
                            IsDlgButtonChecked(g_hDlg,IDC_3LIGHTS) == BST_CHECKED
                            ? BST_UNCHECKED : BST_CHECKED);

                        ToggleMultipleLights();
                        break;

                    case 'P':
                    case 'p':

                        CheckDlgButton(g_hDlg,IDC_LOWQUALITY,
                            IsDlgButtonChecked(g_hDlg,IDC_LOWQUALITY) == BST_CHECKED
                            ? BST_UNCHECKED : BST_CHECKED);

                        ToggleLowQuality();
                        break;

                    case 'D':
                    case 'd':

                        CheckDlgButton(g_hDlg,IDC_TOGGLEMAT,
                            IsDlgButtonChecked(g_hDlg,IDC_TOGGLEMAT) == BST_CHECKED
                            ? BST_UNCHECKED : BST_CHECKED);

                        ToggleMats();
                        break;


                    case 'N':
                    case 'n':

                        CheckDlgButton(g_hDlg,IDC_TOGGLENORMALS,
                            IsDlgButtonChecked(g_hDlg,IDC_TOGGLENORMALS) == BST_CHECKED
                            ? BST_UNCHECKED : BST_CHECKED);
                        ToggleNormals();
                        break;


                    case 'S':
                    case 's':

                        CheckDlgButton(g_hDlg,IDC_NOSPECULAR,
                            IsDlgButtonChecked(g_hDlg,IDC_NOSPECULAR) == BST_CHECKED
                            ? BST_UNCHECKED : BST_CHECKED);

                        ToggleSpecular();
                        break;

                    case 'A':
                    case 'a':

                        CheckDlgButton(g_hDlg,IDC_AUTOROTATE,
                            IsDlgButtonChecked(g_hDlg,IDC_AUTOROTATE) == BST_CHECKED
                            ? BST_UNCHECKED : BST_CHECKED);

                        ToggleAutoRotate();
                        break;


                    case 'R':
                    case 'r':

                        CheckDlgButton(g_hDlg,IDC_LIGHTROTATE,
                            IsDlgButtonChecked(g_hDlg,IDC_LIGHTROTATE) == BST_CHECKED
                            ? BST_UNCHECKED : BST_CHECKED);

                        ToggleLightRotate();
                        break;

                    case 'Z':
                    case 'z':

                        CheckDlgButton(g_hDlg,IDC_ZOOM,
                            IsDlgButtonChecked(g_hDlg,IDC_ZOOM) == BST_CHECKED
                            ? BST_UNCHECKED : BST_CHECKED);

                        ToggleFPSView();
                        break;


                    case 'W':
                    case 'w':

                        CheckDlgButton(g_hDlg,IDC_TOGGLEWIRE,
                            IsDlgButtonChecked(g_hDlg,IDC_TOGGLEWIRE) == BST_CHECKED
                            ? BST_UNCHECKED : BST_CHECKED);

                        ToggleWireFrame();
                        break;

                    case 'K':
                    case 'k':

                        CheckDlgButton(g_hDlg,IDC_SHOWSKELETON,
                            IsDlgButtonChecked(g_hDlg,IDC_SHOWSKELETON) == BST_CHECKED
                            ? BST_UNCHECKED : BST_CHECKED);

                        ToggleSkeleton();
                        break;

                    case 'C':
                    case 'c':

                        CheckDlgButton(g_hDlg,IDC_BFCULL,
                            IsDlgButtonChecked(g_hDlg,IDC_BFCULL) == BST_CHECKED
                            ? BST_UNCHECKED : BST_CHECKED);

                        ToggleCulling();
                        break;

                    case 'T':
                    case 't':

                        CheckDlgButton(g_hDlg,IDC_NOAB,
                            IsDlgButtonChecked(g_hDlg,IDC_NOAB) == BST_CHECKED
                            ? BST_UNCHECKED : BST_CHECKED);

                        ToggleTransparency();
                        break;
                    }
                }
            }


        // render the scene
        CDisplay::Instance().OnRender();

        // measure FPS, average it out
        g_dCurTime     = timeGetTime();
        g_fElpasedTime = (float)((g_dCurTime - g_dLastTime) * 0.001);
        g_dLastTime    = g_dCurTime;

        adLast[iCurrent++] = 1.0f / g_fElpasedTime;

        double dFPS = 0.0;
        for (int i = 0; i < 30; ++i) {
            dFPS += adLast[ i ];
        }
        dFPS /= 30.0;

        if (30 == iCurrent) {
            iCurrent = 0;
            if (dFPS != g_fFPS) {
                g_fFPS = dFPS;
                char szOut[256];

                sprintf(szOut,"%i",(int)floorf((float)dFPS+0.5f));
                SetDlgItemText(g_hDlg,IDC_EFPS,szOut);
            }
        }
    }
    DeleteAsset();
    Assimp::DefaultLogger::kill();
    ShutdownDevice();
    ShutdownD3D();

    return 0;
}<|MERGE_RESOLUTION|>--- conflicted
+++ resolved
@@ -866,10 +866,6 @@
     sFilename1.nMaxFileTitle = 0;
     sFilename1.lpstrInitialDir = NULL;
     sFilename1.Flags = OFN_OVERWRITEPROMPT | OFN_HIDEREADONLY | OFN_NOCHANGEDIR;
-<<<<<<< HEAD
-
-=======
->>>>>>> 502f59cc
     if (GetOpenFileName(&sFilename1) == 0) {
         return;
     }
@@ -933,6 +929,7 @@
 }
 
 //-------------------------------------------------------------------------------
+// Export function
 //-------------------------------------------------------------------------------
 void DoExport(size_t formatId) {
     if (!g_szFileName[0]) {
