/*
---------------------------------------------------------------------------
Open Asset Import Library (assimp)
---------------------------------------------------------------------------

Copyright (c) 2006-2017, assimp team


All rights reserved.

Redistribution and use of this software in source and binary forms,
with or without modification, are permitted provided that the following
conditions are met:

* Redistributions of source code must retain the above
  copyright notice, this list of conditions and the
  following disclaimer.

* Redistributions in binary form must reproduce the above
  copyright notice, this list of conditions and the
  following disclaimer in the documentation and/or other
  materials provided with the distribution.

* Neither the name of the assimp team, nor the names of its
  contributors may be used to endorse or promote products
  derived from this software without specific prior
  written permission of the assimp team.

THIS SOFTWARE IS PROVIDED BY THE COPYRIGHT HOLDERS AND CONTRIBUTORS
"AS IS" AND ANY EXPRESS OR IMPLIED WARRANTIES, INCLUDING, BUT NOT
LIMITED TO, THE IMPLIED WARRANTIES OF MERCHANTABILITY AND FITNESS FOR
A PARTICULAR PURPOSE ARE DISCLAIMED. IN NO EVENT SHALL THE COPYRIGHT
OWNER OR CONTRIBUTORS BE LIABLE FOR ANY DIRECT, INDIRECT, INCIDENTAL,
SPECIAL, EXEMPLARY, OR CONSEQUENTIAL DAMAGES (INCLUDING, BUT NOT
LIMITED TO, PROCUREMENT OF SUBSTITUTE GOODS OR SERVICES; LOSS OF USE,
DATA, OR PROFITS; OR BUSINESS INTERRUPTION) HOWEVER CAUSED AND ON ANY
THEORY OF LIABILITY, WHETHER IN CONTRACT, STRICT LIABILITY, OR TORT
(INCLUDING NEGLIGENCE OR OTHERWISE) ARISING IN ANY WAY OUT OF THE USE
OF THIS SOFTWARE, EVEN IF ADVISED OF THE POSSIBILITY OF SUCH DAMAGE.
---------------------------------------------------------------------------
*/

/** @file  vector2.inl
 *  @brief Inline implementation of aiVector2t<TReal> operators
 */
#pragma once
#ifndef AI_VECTOR2D_INL_INC
#define AI_VECTOR2D_INL_INC

#ifdef __cplusplus
#include "vector2.h"

#include <cmath>

// ------------------------------------------------------------------------------------------------
template <typename TReal>
template <typename TOther>
aiVector2t<TReal>::operator aiVector2t<TOther> () const {
    return aiVector2t<TOther>(static_cast<TOther>(x),static_cast<TOther>(y));
}
// ------------------------------------------------------------------------------------------------
template <typename TReal>
inline
void aiVector2t<TReal>::Set( TReal pX, TReal pY) {
    x = pX; y = pY;
}

// ------------------------------------------------------------------------------------------------
template <typename TReal>
inline
TReal aiVector2t<TReal>::SquareLength() const {
    return x*x + y*y;
}

// ------------------------------------------------------------------------------------------------
template <typename TReal>
inline
TReal aiVector2t<TReal>::Length() const {
    return std::sqrt( SquareLength());
}

// ------------------------------------------------------------------------------------------------
template <typename TReal>
inline
aiVector2t<TReal>& aiVector2t<TReal>::Normalize() {
    *this /= Length();
    return *this;
}

// ------------------------------------------------------------------------------------------------
template <typename TReal>
inline
const aiVector2t<TReal>& aiVector2t<TReal>::operator += (const aiVector2t& o) {
    x += o.x; y += o.y;
    return *this;
}

// ------------------------------------------------------------------------------------------------
template <typename TReal>
inline
const aiVector2t<TReal>& aiVector2t<TReal>::operator -= (const aiVector2t& o) {
    x -= o.x; y -= o.y;
    return *this;
}

// ------------------------------------------------------------------------------------------------
template <typename TReal>
inline
const aiVector2t<TReal>& aiVector2t<TReal>::operator *= (TReal f) {
    x *= f; y *= f;
    return *this;
}

// ------------------------------------------------------------------------------------------------
template <typename TReal>
inline
const aiVector2t<TReal>& aiVector2t<TReal>::operator /= (TReal f) {
    x /= f; y /= f;
    return *this;
}

// ------------------------------------------------------------------------------------------------
template <typename TReal>
inline
TReal aiVector2t<TReal>::operator[](unsigned int i) const {
<<<<<<< HEAD
	switch (i) {
		case 0:
			return x;
		case 1:
			return y;
		default:
			break;
=======
    switch (i) {
        case 0:
            return x;
        case 1:
            return y;
        default:
            break;
    }
    return x;
}

// ------------------------------------------------------------------------------------------------
template <typename TReal>
TReal& aiVector2t<TReal>::operator[](unsigned int i) {
    switch (i) {
        case 0:
            return x;
        case 1:
            return y;
        default:
            break;
>>>>>>> 13dba835
    }
    return x;
}

// ------------------------------------------------------------------------------------------------
template <typename TReal>
inline
bool aiVector2t<TReal>::operator== (const aiVector2t& other) const {
    return x == other.x && y == other.y;
}

// ------------------------------------------------------------------------------------------------
template <typename TReal>
inline
bool aiVector2t<TReal>::operator!= (const aiVector2t& other) const {
    return x != other.x || y != other.y;
}

// ---------------------------------------------------------------------------
template<typename TReal>
inline
bool aiVector2t<TReal>::Equal(const aiVector2t& other, TReal epsilon) const {
    return
        std::abs(x - other.x) <= epsilon &&
        std::abs(y - other.y) <= epsilon;
}

// ------------------------------------------------------------------------------------------------
template <typename TReal>
inline
aiVector2t<TReal>& aiVector2t<TReal>::operator= (TReal f)   {
    x = y = f;
    return *this;
}

// ------------------------------------------------------------------------------------------------
template <typename TReal>
inline
const aiVector2t<TReal> aiVector2t<TReal>::SymMul(const aiVector2t& o) {
    return aiVector2t(x*o.x,y*o.y);
}


// ------------------------------------------------------------------------------------------------
// symmetric addition
template <typename TReal>
inline
aiVector2t<TReal> operator + (const aiVector2t<TReal>& v1, const aiVector2t<TReal>& v2) {
    return aiVector2t<TReal>( v1.x + v2.x, v1.y + v2.y);
}

// ------------------------------------------------------------------------------------------------
// symmetric subtraction
template <typename TReal>
inline 
aiVector2t<TReal> operator - (const aiVector2t<TReal>& v1, const aiVector2t<TReal>& v2) {
    return aiVector2t<TReal>( v1.x - v2.x, v1.y - v2.y);
}

// ------------------------------------------------------------------------------------------------
// scalar product
template <typename TReal>
inline 
TReal operator * (const aiVector2t<TReal>& v1, const aiVector2t<TReal>& v2) {
    return v1.x*v2.x + v1.y*v2.y;
}

// ------------------------------------------------------------------------------------------------
// scalar multiplication
template <typename TReal>
inline 
aiVector2t<TReal> operator * ( TReal f, const aiVector2t<TReal>& v) {
    return aiVector2t<TReal>( f*v.x, f*v.y);
}

// ------------------------------------------------------------------------------------------------
// and the other way around
template <typename TReal>
inline 
aiVector2t<TReal> operator * ( const aiVector2t<TReal>& v, TReal f) {
    return aiVector2t<TReal>( f*v.x, f*v.y);
}

// ------------------------------------------------------------------------------------------------
// scalar division
template <typename TReal>
inline 
aiVector2t<TReal> operator / ( const aiVector2t<TReal>& v, TReal f) {
    return v * (1/f);
}

// ------------------------------------------------------------------------------------------------
// vector division
template <typename TReal>
inline 
aiVector2t<TReal> operator / ( const aiVector2t<TReal>& v, const aiVector2t<TReal>& v2) {
    return aiVector2t<TReal>(v.x / v2.x,v.y / v2.y);
}

// ------------------------------------------------------------------------------------------------
// vector negation
template <typename TReal>
inline 
aiVector2t<TReal> operator - ( const aiVector2t<TReal>& v) {
    return aiVector2t<TReal>( -v.x, -v.y);
}

#endif

#endif // AI_VECTOR2D_INL_INC<|MERGE_RESOLUTION|>--- conflicted
+++ resolved
@@ -123,7 +123,6 @@
 template <typename TReal>
 inline
 TReal aiVector2t<TReal>::operator[](unsigned int i) const {
-<<<<<<< HEAD
 	switch (i) {
 		case 0:
 			return x;
@@ -131,29 +130,7 @@
 			return y;
 		default:
 			break;
-=======
-    switch (i) {
-        case 0:
-            return x;
-        case 1:
-            return y;
-        default:
-            break;
-    }
-    return x;
-}
-
-// ------------------------------------------------------------------------------------------------
-template <typename TReal>
-TReal& aiVector2t<TReal>::operator[](unsigned int i) {
-    switch (i) {
-        case 0:
-            return x;
-        case 1:
-            return y;
-        default:
-            break;
->>>>>>> 13dba835
+
     }
     return x;
 }
