/*
Open Asset Import Library (assimp)
----------------------------------------------------------------------

Copyright (c) 2006-2021, assimp team

All rights reserved.

Redistribution and use of this software in source and binary forms,
with or without modification, are permitted provided that the
following conditions are met:

* Redistributions of source code must retain the above
copyright notice, this list of conditions and the
following disclaimer.

* Redistributions in binary form must reproduce the above
copyright notice, this list of conditions and the
following disclaimer in the documentation and/or other
materials provided with the distribution.

* Neither the name of the assimp team, nor the names of its
contributors may be used to endorse or promote products
derived from this software without specific prior
written permission of the assimp team.

THIS SOFTWARE IS PROVIDED BY THE COPYRIGHT HOLDERS AND CONTRIBUTORS
"AS IS" AND ANY EXPRESS OR IMPLIED WARRANTIES, INCLUDING, BUT NOT
LIMITED TO, THE IMPLIED WARRANTIES OF MERCHANTABILITY AND FITNESS FOR
A PARTICULAR PURPOSE ARE DISCLAIMED. IN NO EVENT SHALL THE COPYRIGHT
OWNER OR CONTRIBUTORS BE LIABLE FOR ANY DIRECT, INDIRECT, INCIDENTAL,
SPECIAL, EXEMPLARY, OR CONSEQUENTIAL DAMAGES (INCLUDING, BUT NOT
LIMITED TO, PROCUREMENT OF SUBSTITUTE GOODS OR SERVICES; LOSS OF USE,
DATA, OR PROFITS; OR BUSINESS INTERRUPTION) HOWEVER CAUSED AND ON ANY
THEORY OF LIABILITY, WHETHER IN CONTRACT, STRICT LIABILITY, OR TORT
(INCLUDING NEGLIGENCE OR OTHERWISE) ARISING IN ANY WAY OUT OF THE USE
OF THIS SOFTWARE, EVEN IF ADVISED OF THE POSSIBILITY OF SUCH DAMAGE.

----------------------------------------------------------------------
*/

#ifndef INCLUDED_AI_IRRXML_WRAPPER
#define INCLUDED_AI_IRRXML_WRAPPER

#include <assimp/DefaultLogger.hpp>
#include <assimp/ai_assert.h>

#include "BaseImporter.h"
#include "IOStream.hpp"

#include <pugixml.hpp>
#include <vector>

namespace Assimp {

/// @brief  Will find a node by its name.
struct find_node_by_name_predicate {
    std::string mName;
    find_node_by_name_predicate(const std::string &name) :
            mName(name) {
        // empty
    }

    bool operator()(pugi::xml_node node) const {
        return node.name() == mName;
    }
};

/// @brief  Will convert an attribute to its int value.
/// @tparam TNodeType The node type.
template <class TNodeType>
struct NodeConverter {
public:
    static int to_int(TNodeType &node, const char *attribName) {
        ai_assert(nullptr != attribName);
        return node.attribute(attribName).to_int();
    }
};

using XmlNode = pugi::xml_node;
using XmlAttribute = pugi::xml_attribute;

/// @brief The Xml-Parser class.
///
/// Use this parser if you have to import any kind of xml-format.
///
/// An example:
/// @code
/// TXmlParser<XmlNode> theParser;
/// if (theParser.parse(fileStream)) {
///     auto node = theParser.getRootNode();
///     for ( auto currentNode : node.children()) {
///         // Will loop over all children
///     }
/// }
/// @endcode
/// @tparam TNodeType 
template <class TNodeType>
class TXmlParser {
public:
    /// @brief The default class constructor.
    TXmlParser() :
            mDoc(nullptr),
            mData() {
        // empty
    }

    ///	@brief  The class destructor.
    ~TXmlParser() {
        clear();
    }

    ///	@brief  Will clear the parsed xml-file.
    void clear() {
        if(mData.empty()) {
            mDoc = nullptr;
            return;
        }
        mData.clear();
        delete mDoc;
        mDoc = nullptr;
    }

    ///	@brief  Will search for a child-node by its name
    /// @param  name     [in] The name of the child-node.
    /// @return The node instance or nullptr, if nothing was found.   
    TNodeType *findNode(const std::string &name) {
        if (name.empty()) {
            return nullptr;
        }

        if (nullptr == mDoc) {
            return nullptr;
        }

        find_node_by_name_predicate predicate(name);
        mCurrent = mDoc->find_node(predicate);
        if (mCurrent.empty()) {
            return nullptr;
        }

        return &mCurrent;
    }

    /// @brief  Will return true, if the node is a child-node.
    /// @param  name    [in] The name of the child node to look for.
    /// @return true, if the node is a child-node or false if not.
    bool hasNode(const std::string &name) {
        return nullptr != findNode(name);
    }

    /// @brief  Will parse an xml-file from a given stream.
    /// @param  stream      The input stream.
    /// @return true, if the parsing was successful, false if not.
    bool parse(IOStream *stream) {
        if (nullptr == stream) {
            ASSIMP_LOG_DEBUG("Stream is nullptr.");
            return false;
        }

        const size_t len = stream->FileSize();
        mData.resize(len + 1);
        memset(&mData[0], '\0', len + 1);
        stream->Read(&mData[0], 1, len);
        
        mDoc = new pugi::xml_document();
        pugi::xml_parse_result parse_result = mDoc->load_string(&mData[0], pugi::parse_full);
        if (parse_result.status == pugi::status_ok) {
            return true;
<<<<<<< HEAD
        } 

        ASSIMP_LOG_DEBUG("Error while parse xml.");
        return false;
=======
        } else {
            std::ostringstream oss;
            oss << "Error while parsing XML: " << parse_result.description() << " @ " << parse_result.offset;
            ASSIMP_LOG_DEBUG(oss.str());
            return false;
        }
>>>>>>> 6cdfd3fc
    }

    /// @brief  Will return the document pointer, is nullptr if no xml-file was parsed.
    /// @return The pointer showing to the document.
    pugi::xml_document *getDocument() const {
        return mDoc;
    }

    /// @brief  Will return the root node, const version.
    /// @return The root node.
    const TNodeType getRootNode() const {
        return mDoc->root();
    }

    /// @brief  Will return the root node, non-const version.
    /// @return The root node.
    TNodeType getRootNode() {
        return mDoc->root();
    }

    /// @brief Will check if a node with the given name is in.
    /// @param node     [in] The node to look in.
    /// @param name     [in] The name of the child-node.
    /// @return true, if node was found, false if not.
    static inline bool hasNode(XmlNode &node, const char *name) {
        pugi::xml_node child = node.find_child(find_node_by_name_predicate(name));
        return !child.empty();
    }

    /// @brief Will check if an attribute is part of the XmlNode.
    /// @param xmlNode  [in] The node to search in.
    /// @param name     [in} The attribute name to look for.
    /// @return true, if the was found, false if not.
    static inline bool hasAttribute(XmlNode &xmlNode, const char *name) {
        pugi::xml_attribute attr = xmlNode.attribute(name);
        return !attr.empty();
    }

    /// @brief Will try to get an unsigned int attribute value.
    /// @param xmlNode  [in] The node to search in.
    /// @param name     [in] The attribute name to look for.
    /// @param val      [out] The unsigned int value from the attribute.
    /// @return true, if the node contains an attribute with the given name and if the value is an unsigned int.
    static inline bool getUIntAttribute(XmlNode &xmlNode, const char *name, unsigned int &val) {
        pugi::xml_attribute attr = xmlNode.attribute(name);
        if (attr.empty()) {
            return false;
        }

        val = attr.as_uint();
        return true;
    }

    /// @brief Will try to get an int attribute value.
    /// @param xmlNode  [in] The node to search in.
    /// @param name     [in] The attribute name to look for.
    /// @param val      [out] The int value from the attribute.
    /// @return true, if the node contains an attribute with the given name and if the value is an int.
    static inline bool getIntAttribute(XmlNode &xmlNode, const char *name, int &val ) {
        pugi::xml_attribute attr = xmlNode.attribute(name);
        if (attr.empty()) {
            return false;
        }

        val = attr.as_int();
        return true;
    }

    /// @brief Will try to get a real attribute value.
    /// @param xmlNode  [in] The node to search in.
    /// @param name     [in] The attribute name to look for.
    /// @param val      [out] The real value from the attribute.
    /// @return true, if the node contains an attribute with the given name and if the value is a real.
    static inline bool getRealAttribute( XmlNode &xmlNode, const char *name, ai_real &val ) {
        pugi::xml_attribute attr = xmlNode.attribute(name);
        if (attr.empty()) {
            return false;
        }
#ifdef ASSIMP_DOUBLE_PRECISION
        val = attr.as_double();
#else
        val = attr.as_float();
#endif
        return true;
    }

    /// @brief Will try to get a float attribute value.
    /// @param xmlNode  [in] The node to search in.
    /// @param name     [in] The attribute name to look for.
    /// @param val      [out] The float value from the attribute.
    /// @return true, if the node contains an attribute with the given name and if the value is a float.
    static inline bool getFloatAttribute(XmlNode &xmlNode, const char *name, float &val) {
        pugi::xml_attribute attr = xmlNode.attribute(name);
        if (attr.empty()) {
            return false;
        }

        val = attr.as_float();
        return true;

    }

    /// @brief Will try to get a double attribute value.
    /// @param xmlNode  [in] The node to search in.
    /// @param name     [in] The attribute name to look for.
    /// @param val      [out] The double value from the attribute.
    /// @return true, if the node contains an attribute with the given name and if the value is a double.
    static inline bool getDoubleAttribute(XmlNode &xmlNode, const char *name, double &val) {
        pugi::xml_attribute attr = xmlNode.attribute(name);
        if (attr.empty()) {
            return false;
        }

        val = attr.as_double();
        return true;
    }

    /// @brief Will try to get a std::string attribute value.
    /// @param xmlNode  [in] The node to search in.
    /// @param name     [in] The attribute name to look for.
    /// @param val      [out] The std::string value from the attribute.
    /// @return true, if the node contains an attribute with the given name and if the value is a std::string.
    static inline bool getStdStrAttribute(XmlNode &xmlNode, const char *name, std::string &val) {
        pugi::xml_attribute attr = xmlNode.attribute(name);
        if (attr.empty()) {
            return false;
        }

        val = attr.as_string();
        return true;
    }

    /// @brief Will try to get a bool attribute value.
    /// @param xmlNode  [in] The node to search in.
    /// @param name     [in] The attribute name to look for.
    /// @param val      [out] The bool value from the attribute.
    /// @return true, if the node contains an attribute with the given name and if the value is a bool.
    static inline bool getBoolAttribute( XmlNode &xmlNode, const char *name, bool &val ) {
        pugi::xml_attribute attr = xmlNode.attribute(name);
        if (attr.empty()) {
            return false;
        }

        val = attr.as_bool();
        return true;

    }

    /// @brief Will try to get the value of the node as a string.
    /// @param node     [in] The node to search in.
    /// @param text     [out] The value as a text.
    /// @return true, if the value can be read out.
    static inline bool getValueAsString( XmlNode &node, std::string &text ) {
        text = std::string();
        if (node.empty()) {
            return false;
        }

        text = node.text().as_string();

        return true;
    }

    /// @brief Will try to get the value of the node as a float.
    /// @param node     [in] The node to search in.
    /// @param text     [out] The value as a float.
    /// @return true, if the value can be read out.
    static inline bool getValueAsFloat( XmlNode &node, ai_real &v ) {
        if (node.empty()) {
            return false;
        }

        v = node.text().as_float();

        return true;

    }

 private:
    pugi::xml_document *mDoc;
    TNodeType mCurrent;
    std::vector<char> mData;
};

using XmlParser = TXmlParser<pugi::xml_node>;

///	@brief  This class declares an iterator to loop through all children of the root node.
class XmlNodeIterator {
public:
    /// @brief The iteration mode.
    enum IterationMode {
        PreOrderMode,   ///< Pre-ordering, get the values, continue the iteration.
        PostOrderMode   ///< Post-ordering, continue the iteration, get the values.
    };
    ///	@brief  The class constructor
    /// @param  parent      [in] The xml parent to to iterate through.
    /// @param  mode        [in] The iteration mode.
    explicit XmlNodeIterator(XmlNode &parent, IterationMode mode) :
            mParent(parent),
            mNodes(),
            mIndex(0) {
        if (mode == PreOrderMode) {
            collectChildrenPreOrder(parent);
        } else {
            collectChildrenPostOrder(parent);
        }
    }

    ///	@brief  The class destructor.
    ~XmlNodeIterator() {
        // empty
    }

    ///	@brief  Will iterate through all children in pre-order iteration.
    /// @param  node    [in] The nod to iterate through.
    void collectChildrenPreOrder( XmlNode &node ) {
        if (node != mParent && node.type() == pugi::node_element) {
            mNodes.push_back(node);
        }
        for (XmlNode currentNode : node.children()) {
            collectChildrenPreOrder(currentNode);
        }
    }

    ///	@brief  Will iterate through all children in post-order iteration.
    /// @param  node    [in] The nod to iterate through.
    void collectChildrenPostOrder(XmlNode &node) {
        for (XmlNode currentNode = node.first_child(); currentNode; currentNode = currentNode.next_sibling()) {
            collectChildrenPostOrder(currentNode);
        }
        if (node != mParent) {
            mNodes.push_back(node);
        }
    }

    ///	@brief  Will iterate through all collected nodes.
    /// @param  next    The next node, if there is any.
    /// @return true, if there is a node left.
    bool getNext(XmlNode &next) {
        if (mIndex == mNodes.size()) {
            return false;
        }

        next = mNodes[mIndex];
        ++mIndex;

        return true;
    }

    ///	@brief  Will return the number of collected nodes.
    /// @return The number of collected nodes.
    size_t size() const {
        return mNodes.size();
    }

    ///	@brief  Returns true, if the node is empty.
    /// @return true, if the node is empty, false if not.
    bool isEmpty() const {
        return mNodes.empty();
    }

    ///	@brief  Will clear all collected nodes.
    void clear() {
        if (mNodes.empty()) {
            return;
        }

        mNodes.clear();
        mIndex = 0;
    }

private:
    XmlNode &mParent; 
    std::vector<XmlNode> mNodes;
    size_t mIndex;
};

} // namespace Assimp

#endif // !! INCLUDED_AI_IRRXML_WRAPPER<|MERGE_RESOLUTION|>--- conflicted
+++ resolved
@@ -167,19 +167,11 @@
         pugi::xml_parse_result parse_result = mDoc->load_string(&mData[0], pugi::parse_full);
         if (parse_result.status == pugi::status_ok) {
             return true;
-<<<<<<< HEAD
         } 
 
-        ASSIMP_LOG_DEBUG("Error while parse xml.");
+        ASSIMP_LOG_DEBUG("Error while parse xml.", parse_result.description() << " @ ", parse_result.offset);
+
         return false;
-=======
-        } else {
-            std::ostringstream oss;
-            oss << "Error while parsing XML: " << parse_result.description() << " @ " << parse_result.offset;
-            ASSIMP_LOG_DEBUG(oss.str());
-            return false;
-        }
->>>>>>> 6cdfd3fc
     }
 
     /// @brief  Will return the document pointer, is nullptr if no xml-file was parsed.
