/*
---------------------------------------------------------------------------
Open Asset Import Library (assimp)
---------------------------------------------------------------------------

Copyright (c) 2006-2022, assimp team

All rights reserved.

Redistribution and use of this software in source and binary forms,
with or without modification, are permitted provided that the following
conditions are met:

* Redistributions of source code must retain the above
copyright notice, this list of conditions and the
following disclaimer.

* Redistributions in binary form must reproduce the above
copyright notice, this list of conditions and the
following disclaimer in the documentation and/or other
materials provided with the distribution.

* Neither the name of the assimp team, nor the names of its
contributors may be used to endorse or promote products
derived from this software without specific prior
written permission of the assimp team.

THIS SOFTWARE IS PROVIDED BY THE COPYRIGHT HOLDERS AND CONTRIBUTORS
"AS IS" AND ANY EXPRESS OR IMPLIED WARRANTIES, INCLUDING, BUT NOT
LIMITED TO, THE IMPLIED WARRANTIES OF MERCHANTABILITY AND FITNESS FOR
A PARTICULAR PURPOSE ARE DISCLAIMED. IN NO EVENT SHALL THE COPYRIGHT
OWNER OR CONTRIBUTORS BE LIABLE FOR ANY DIRECT, INDIRECT, INCIDENTAL,
SPECIAL, EXEMPLARY, OR CONSEQUENTIAL DAMAGES (INCLUDING, BUT NOT
LIMITED TO, PROCUREMENT OF SUBSTITUTE GOODS OR SERVICES; LOSS OF USE,
DATA, OR PROFITS; OR BUSINESS INTERRUPTION) HOWEVER CAUSED AND ON ANY
THEORY OF LIABILITY, WHETHER IN CONTRACT, STRICT LIABILITY, OR TORT
(INCLUDING NEGLIGENCE OR OTHERWISE) ARISING IN ANY WAY OUT OF THE USE
OF THIS SOFTWARE, EVEN IF ADVISED OF THE POSSIBILITY OF SUCH DAMAGE.
---------------------------------------------------------------------------
*/

/** @file Implementation of the Collada loader */

#ifndef ASSIMP_BUILD_NO_COLLADA_IMPORTER

#include "ColladaLoader.h"
#include "ColladaParser.h"
#include <assimp/ColladaMetaData.h>
#include <assimp/CreateAnimMesh.h>
#include <assimp/ParsingUtils.h>
#include <assimp/SkeletonMeshBuilder.h>
#include <assimp/ZipArchiveIOSystem.h>
#include <assimp/anim.h>
#include <assimp/fast_atof.h>
#include <assimp/importerdesc.h>
#include <assimp/scene.h>
#include <assimp/DefaultLogger.hpp>
#include <assimp/Importer.hpp>

#include <numeric>

namespace Assimp {

using namespace Assimp::Formatter;
using namespace Assimp::Collada;

static const aiImporterDesc desc = {
    "Collada Importer",
    "",
    "",
    "http://collada.org",
    aiImporterFlags_SupportTextFlavour | aiImporterFlags_SupportCompressedFlavour,
    1,
    3,
    1,
    5,
    "dae xml zae"
};

static const float kMillisecondsFromSeconds = 1000.f;

// Add an item of metadata to a node
// Assumes the key is not already in the list
template <typename T>
inline void AddNodeMetaData(aiNode *node, const std::string &key, const T &value) {
    if (nullptr == node->mMetaData) {
        node->mMetaData = new aiMetadata();
    }
    node->mMetaData->Add(key, value);
}

// ------------------------------------------------------------------------------------------------
// Constructor to be privately used by Importer
ColladaLoader::ColladaLoader() :
        mFileName(),
        mMeshIndexByID(),
        mMaterialIndexByName(),
        mMeshes(),
        newMats(),
        mCameras(),
        mLights(),
        mTextures(),
        mAnims(),
        noSkeletonMesh(false),
        ignoreUpDirection(false),
        useColladaName(false),
        mNodeNameCounter(0) {
    // empty
}

// ------------------------------------------------------------------------------------------------
// Destructor, private as well
ColladaLoader::~ColladaLoader() {
    // empty
}

// ------------------------------------------------------------------------------------------------
// Returns whether the class can handle the format of the given file.
<<<<<<< HEAD
bool ColladaLoader::CanRead(const std::string &pFile, IOSystem *pIOHandler, bool checkSig) const {
    // check file extension
    const std::string extension = GetExtension(pFile);
    const bool readSig = checkSig && (pIOHandler != nullptr);
    if (!readSig) {
        if (extension == "dae" || extension == "zae") {
            return true;
        }
    } else {
        // Look for a DAE file inside, but don't extract it
        ZipArchiveIOSystem zip_archive(pIOHandler, pFile);
        if (zip_archive.isOpen()) {
            return !ColladaParser::ReadZaeManifest(zip_archive).empty();
        }
    }

    // XML - too generic, we need to open the file and search for typical keywords
    if (extension == "xml" || !extension.length() || checkSig) {
        //  If CanRead() is called in order to check whether we
        //  support a specific file extension in general pIOHandler
        //  might be nullptr and it's our duty to return true here.
        if (nullptr == pIOHandler) {
            return true;
        }
        static const char * const tokens[] = {
            "<collada"
        };
        return SearchFileHeaderForToken(pIOHandler, pFile, tokens, 1);
=======
bool ColladaLoader::CanRead(const std::string &pFile, IOSystem *pIOHandler, bool /*checkSig*/) const {
    // Look for a DAE file inside, but don't extract it
    ZipArchiveIOSystem zip_archive(pIOHandler, pFile);
    if (zip_archive.isOpen()) {
        return !ColladaParser::ReadZaeManifest(zip_archive).empty();
>>>>>>> b82d9f4b
    }

    static const char *tokens[] = { "<collada" };
    return SearchFileHeaderForToken(pIOHandler, pFile, tokens, AI_COUNT_OF(tokens));
}

// ------------------------------------------------------------------------------------------------
void ColladaLoader::SetupProperties(const Importer *pImp) {
    noSkeletonMesh = pImp->GetPropertyInteger(AI_CONFIG_IMPORT_NO_SKELETON_MESHES, 0) != 0;
    ignoreUpDirection = pImp->GetPropertyInteger(AI_CONFIG_IMPORT_COLLADA_IGNORE_UP_DIRECTION, 0) != 0;
    useColladaName = pImp->GetPropertyInteger(AI_CONFIG_IMPORT_COLLADA_USE_COLLADA_NAMES, 0) != 0;
}

// ------------------------------------------------------------------------------------------------
// Get file extension list
const aiImporterDesc *ColladaLoader::GetInfo() const {
    return &desc;
}

// ------------------------------------------------------------------------------------------------
// Imports the given file into the given scene structure.
void ColladaLoader::InternReadFile(const std::string &pFile, aiScene *pScene, IOSystem *pIOHandler) {
    mFileName = pFile;

    // clean all member arrays - just for safety, it should work even if we did not
    mMeshIndexByID.clear();
    mMaterialIndexByName.clear();
    mMeshes.clear();
    mTargetMeshes.clear();
    newMats.clear();
    mLights.clear();
    mCameras.clear();
    mTextures.clear();
    mAnims.clear();

    // parse the input file
    ColladaParser parser(pIOHandler, pFile);

    if (!parser.mRootNode) {
        throw DeadlyImportError("Collada: File came out empty. Something is wrong here.");
    }

    // reserve some storage to avoid unnecessary reallocs
    newMats.reserve(parser.mMaterialLibrary.size() * 2u);
    mMeshes.reserve(parser.mMeshLibrary.size() * 2u);

    mCameras.reserve(parser.mCameraLibrary.size());
    mLights.reserve(parser.mLightLibrary.size());

    // create the materials first, for the meshes to find
    BuildMaterials(parser, pScene);

    // build the node hierarchy from it
    pScene->mRootNode = BuildHierarchy(parser, parser.mRootNode);

    // ... then fill the materials with the now adjusted settings
    FillMaterials(parser, pScene);

    // Apply unit-size scale calculation

    pScene->mRootNode->mTransformation *= aiMatrix4x4(parser.mUnitSize, 0, 0, 0,
            0, parser.mUnitSize, 0, 0,
            0, 0, parser.mUnitSize, 0,
            0, 0, 0, 1);
    if (!ignoreUpDirection) {
        // Convert to Y_UP, if different orientation
        if (parser.mUpDirection == ColladaParser::UP_X) {
            pScene->mRootNode->mTransformation *= aiMatrix4x4(
                    0, -1, 0, 0,
                    1, 0, 0, 0,
                    0, 0, 1, 0,
                    0, 0, 0, 1);
        } else if (parser.mUpDirection == ColladaParser::UP_Z) {
            pScene->mRootNode->mTransformation *= aiMatrix4x4(
                    1, 0, 0, 0,
                    0, 0, 1, 0,
                    0, -1, 0, 0,
                    0, 0, 0, 1);
        }
    }

    // Store scene metadata
    if (!parser.mAssetMetaData.empty()) {
        const size_t numMeta(parser.mAssetMetaData.size());
        pScene->mMetaData = aiMetadata::Alloc(static_cast<unsigned int>(numMeta));
        size_t i = 0;
        for (auto it = parser.mAssetMetaData.cbegin(); it != parser.mAssetMetaData.cend(); ++it, ++i) {
            pScene->mMetaData->Set(static_cast<unsigned int>(i), (*it).first, (*it).second);
        }
    }

    StoreSceneMeshes(pScene);
    StoreSceneMaterials(pScene);
    StoreSceneTextures(pScene);
    StoreSceneLights(pScene);
    StoreSceneCameras(pScene);
    StoreAnimations(pScene, parser);

    // If no meshes have been loaded, it's probably just an animated skeleton.
    if (0u == pScene->mNumMeshes) {
        if (!noSkeletonMesh) {
            SkeletonMeshBuilder hero(pScene);
        }
        pScene->mFlags |= AI_SCENE_FLAGS_INCOMPLETE;
    }
}

// ------------------------------------------------------------------------------------------------
// Recursively constructs a scene node for the given parser node and returns it.
aiNode *ColladaLoader::BuildHierarchy(const ColladaParser &pParser, const Collada::Node *pNode) {
    // create a node for it
    aiNode *node = new aiNode();

    // find a name for the new node. It's more complicated than you might think
    node->mName.Set(FindNameForNode(pNode));
    // if we're not using the unique IDs, hold onto them for reference and export
    if (useColladaName) {
        if (!pNode->mID.empty()) {
            AddNodeMetaData(node, AI_METADATA_COLLADA_ID, aiString(pNode->mID));
        }
        if (!pNode->mSID.empty()) {
            AddNodeMetaData(node, AI_METADATA_COLLADA_SID, aiString(pNode->mSID));
        }
    }

    // calculate the transformation matrix for it
    node->mTransformation = pParser.CalculateResultTransform(pNode->mTransforms);

    // now resolve node instances
    std::vector<const Node*> instances;
    ResolveNodeInstances(pParser, pNode, instances);

    // add children. first the *real* ones
    node->mNumChildren = static_cast<unsigned int>(pNode->mChildren.size() + instances.size());
    node->mChildren = new aiNode *[node->mNumChildren];

    for (size_t a = 0; a < pNode->mChildren.size(); ++a) {
        node->mChildren[a] = BuildHierarchy(pParser, pNode->mChildren[a]);
        node->mChildren[a]->mParent = node;
    }

    // ... and finally the resolved node instances
    for (size_t a = 0; a < instances.size(); ++a) {
        node->mChildren[pNode->mChildren.size() + a] = BuildHierarchy(pParser, instances[a]);
        node->mChildren[pNode->mChildren.size() + a]->mParent = node;
    }

    BuildMeshesForNode(pParser, pNode, node);
    BuildCamerasForNode(pParser, pNode, node);
    BuildLightsForNode(pParser, pNode, node);

    return node;
}

// ------------------------------------------------------------------------------------------------
// Resolve node instances
void ColladaLoader::ResolveNodeInstances(const ColladaParser &pParser, const Node *pNode,
        std::vector<const Node*> &resolved) {
    // reserve enough storage
    resolved.reserve(pNode->mNodeInstances.size());

    // ... and iterate through all nodes to be instanced as children of pNode
    for (const auto &nodeInst : pNode->mNodeInstances) {
        // find the corresponding node in the library
        const ColladaParser::NodeLibrary::const_iterator itt = pParser.mNodeLibrary.find(nodeInst.mNode);
        const Node *nd = itt == pParser.mNodeLibrary.end() ? nullptr : (*itt).second;

        // FIX for http://sourceforge.net/tracker/?func=detail&aid=3054873&group_id=226462&atid=1067632
        // need to check for both name and ID to catch all. To avoid breaking valid files,
        // the workaround is only enabled when the first attempt to resolve the node has failed.
        if (nullptr == nd) {
            nd = FindNode(pParser.mRootNode, nodeInst.mNode);
        }
        if (nullptr == nd) {
            ASSIMP_LOG_ERROR("Collada: Unable to resolve reference to instanced node ", nodeInst.mNode);
        } else {
            //  attach this node to the list of children
            resolved.push_back(nd);
        }
    }
}

// ------------------------------------------------------------------------------------------------
// Resolve UV channels
void ColladaLoader::ApplyVertexToEffectSemanticMapping(Sampler &sampler, const SemanticMappingTable &table) {
    SemanticMappingTable::InputSemanticMap::const_iterator it = table.mMap.find(sampler.mUVChannel);
    if (it == table.mMap.end()) {
        return;
    }

    if (it->second.mType != IT_Texcoord) {
        ASSIMP_LOG_ERROR("Collada: Unexpected effect input mapping");
    }

    sampler.mUVId = it->second.mSet;
}

// ------------------------------------------------------------------------------------------------
// Builds lights for the given node and references them
void ColladaLoader::BuildLightsForNode(const ColladaParser &pParser, const Node *pNode, aiNode *pTarget) {
    for (const LightInstance &lid : pNode->mLights) {
        // find the referred light
        ColladaParser::LightLibrary::const_iterator srcLightIt = pParser.mLightLibrary.find(lid.mLight);
        if (srcLightIt == pParser.mLightLibrary.end()) {
            ASSIMP_LOG_WARN("Collada: Unable to find light for ID \"", lid.mLight, "\". Skipping.");
            continue;
        }
        const Collada::Light *srcLight = &srcLightIt->second;

        // now fill our ai data structure
        aiLight *out = new aiLight();
        out->mName = pTarget->mName;
        out->mType = (aiLightSourceType)srcLight->mType;

        // collada lights point in -Z by default, rest is specified in node transform
        out->mDirection = aiVector3D(0.f, 0.f, -1.f);

        out->mAttenuationConstant = srcLight->mAttConstant;
        out->mAttenuationLinear = srcLight->mAttLinear;
        out->mAttenuationQuadratic = srcLight->mAttQuadratic;

        out->mColorDiffuse = out->mColorSpecular = out->mColorAmbient = srcLight->mColor * srcLight->mIntensity;
        if (out->mType == aiLightSource_AMBIENT) {
            out->mColorDiffuse = out->mColorSpecular = aiColor3D(0, 0, 0);
            out->mColorAmbient = srcLight->mColor * srcLight->mIntensity;
        } else {
            // collada doesn't differentiate between these color types
            out->mColorDiffuse = out->mColorSpecular = srcLight->mColor * srcLight->mIntensity;
            out->mColorAmbient = aiColor3D(0, 0, 0);
        }

        // convert falloff angle and falloff exponent in our representation, if given
        if (out->mType == aiLightSource_SPOT) {
            out->mAngleInnerCone = AI_DEG_TO_RAD(srcLight->mFalloffAngle);

            // ... some extension magic.
            if (srcLight->mOuterAngle >= ASSIMP_COLLADA_LIGHT_ANGLE_NOT_SET * (1 - 1e-6f)) {
                // ... some deprecation magic.
                if (srcLight->mPenumbraAngle >= ASSIMP_COLLADA_LIGHT_ANGLE_NOT_SET * (1 - 1e-6f)) {
                    // Need to rely on falloff_exponent. I don't know how to interpret it, so I need to guess ....
                    // epsilon chosen to be 0.1
                    float f = 1.0f;
                    if ( 0.0f != srcLight->mFalloffExponent ) {
                        f = 1.f / srcLight->mFalloffExponent;
                    }
                    out->mAngleOuterCone = std::acos(std::pow(0.1f, f)) +
                                           out->mAngleInnerCone;
                } else {
                    out->mAngleOuterCone = out->mAngleInnerCone + AI_DEG_TO_RAD(srcLight->mPenumbraAngle);
                    if (out->mAngleOuterCone < out->mAngleInnerCone)
                        std::swap(out->mAngleInnerCone, out->mAngleOuterCone);
                }
            } else {
                out->mAngleOuterCone = AI_DEG_TO_RAD(srcLight->mOuterAngle);
            }
        }

        // add to light list
        mLights.push_back(out);
    }
}

// ------------------------------------------------------------------------------------------------
// Builds cameras for the given node and references them
void ColladaLoader::BuildCamerasForNode(const ColladaParser &pParser, const Node *pNode, aiNode *pTarget) {
    for (const CameraInstance &cid : pNode->mCameras) {
        // find the referred light
        ColladaParser::CameraLibrary::const_iterator srcCameraIt = pParser.mCameraLibrary.find(cid.mCamera);
        if (srcCameraIt == pParser.mCameraLibrary.end()) {
            ASSIMP_LOG_WARN("Collada: Unable to find camera for ID \"", cid.mCamera, "\". Skipping.");
            continue;
        }
        const Collada::Camera *srcCamera = &srcCameraIt->second;

        // orthographic cameras not yet supported in Assimp
        if (srcCamera->mOrtho) {
            ASSIMP_LOG_WARN("Collada: Orthographic cameras are not supported.");
        }

        // now fill our ai data structure
        aiCamera *out = new aiCamera();
        out->mName = pTarget->mName;

        // collada cameras point in -Z by default, rest is specified in node transform
        out->mLookAt = aiVector3D(0.f, 0.f, -1.f);

        // near/far z is already ok
        out->mClipPlaneFar = srcCamera->mZFar;
        out->mClipPlaneNear = srcCamera->mZNear;

        // ... but for the rest some values are optional
        // and we need to compute the others in any combination.
        if (srcCamera->mAspect != 10e10f) {
            out->mAspect = srcCamera->mAspect;
        }

        if (srcCamera->mHorFov != 10e10f) {
            out->mHorizontalFOV = srcCamera->mHorFov;

            if (srcCamera->mVerFov != 10e10f && srcCamera->mAspect == 10e10f) {
                out->mAspect = std::tan(AI_DEG_TO_RAD(srcCamera->mHorFov)) /
                               std::tan(AI_DEG_TO_RAD(srcCamera->mVerFov));
            }

        } else if (srcCamera->mAspect != 10e10f && srcCamera->mVerFov != 10e10f) {
            out->mHorizontalFOV = 2.0f * AI_RAD_TO_DEG(std::atan(srcCamera->mAspect *
                                                                 std::tan(AI_DEG_TO_RAD(srcCamera->mVerFov) * 0.5f)));
        }

        // Collada uses degrees, we use radians
        out->mHorizontalFOV = AI_DEG_TO_RAD(out->mHorizontalFOV);

        // add to camera list
        mCameras.push_back(out);
    }
}

// ------------------------------------------------------------------------------------------------
// Builds meshes for the given node and references them
void ColladaLoader::BuildMeshesForNode(const ColladaParser &pParser, const Node *pNode, aiNode *pTarget) {
    // accumulated mesh references by this node
    std::vector<size_t> newMeshRefs;
    newMeshRefs.reserve(pNode->mMeshes.size());

    // add a mesh for each subgroup in each collada mesh
    for (const MeshInstance &mid : pNode->mMeshes) {
        const Mesh *srcMesh = nullptr;
        const Controller *srcController = nullptr;

        // find the referred mesh
        ColladaParser::MeshLibrary::const_iterator srcMeshIt = pParser.mMeshLibrary.find(mid.mMeshOrController);
        if (srcMeshIt == pParser.mMeshLibrary.end()) {
            // if not found in the mesh-library, it might also be a controller referring to a mesh
            ColladaParser::ControllerLibrary::const_iterator srcContrIt = pParser.mControllerLibrary.find(mid.mMeshOrController);
            if (srcContrIt != pParser.mControllerLibrary.end()) {
                srcController = &srcContrIt->second;
                srcMeshIt = pParser.mMeshLibrary.find(srcController->mMeshId);
                if (srcMeshIt != pParser.mMeshLibrary.end()) {
                    srcMesh = srcMeshIt->second;
                }
            }

            if (nullptr == srcMesh) {
                ASSIMP_LOG_WARN("Collada: Unable to find geometry for ID \"", mid.mMeshOrController, "\". Skipping.");
                continue;
            }
        } else {
            // ID found in the mesh library -> direct reference to an unskinned mesh
            srcMesh = srcMeshIt->second;
        }

        // build a mesh for each of its subgroups
        size_t vertexStart = 0, faceStart = 0;
        for (size_t sm = 0; sm < srcMesh->mSubMeshes.size(); ++sm) {
            const Collada::SubMesh &submesh = srcMesh->mSubMeshes[sm];
            if (submesh.mNumFaces == 0) {
                continue;
            }

            // find material assigned to this submesh
            std::string meshMaterial;
            std::map<std::string, SemanticMappingTable>::const_iterator meshMatIt = mid.mMaterials.find(submesh.mMaterial);

            const Collada::SemanticMappingTable *table = nullptr;
            if (meshMatIt != mid.mMaterials.end()) {
                table = &meshMatIt->second;
                meshMaterial = table->mMatName;
            } else {
                ASSIMP_LOG_WARN("Collada: No material specified for subgroup <", submesh.mMaterial, "> in geometry <",
                        mid.mMeshOrController, ">.");
                if (!mid.mMaterials.empty()) {
                    meshMaterial = mid.mMaterials.begin()->second.mMatName;
                }
            }

            // OK ... here the *real* fun starts ... we have the vertex-input-to-effect-semantic-table
            // given. The only mapping stuff which we do actually support is the UV channel.
            std::map<std::string, size_t>::const_iterator matIt = mMaterialIndexByName.find(meshMaterial);
            unsigned int matIdx = 0;
            if (matIt != mMaterialIndexByName.end()) {
                matIdx = static_cast<unsigned int>(matIt->second);
            }

            if (table && !table->mMap.empty()) {
                std::pair<Collada::Effect *, aiMaterial *> &mat = newMats[matIdx];

                // Iterate through all texture channels assigned to the effect and
                // check whether we have mapping information for it.
                ApplyVertexToEffectSemanticMapping(mat.first->mTexDiffuse, *table);
                ApplyVertexToEffectSemanticMapping(mat.first->mTexAmbient, *table);
                ApplyVertexToEffectSemanticMapping(mat.first->mTexSpecular, *table);
                ApplyVertexToEffectSemanticMapping(mat.first->mTexEmissive, *table);
                ApplyVertexToEffectSemanticMapping(mat.first->mTexTransparent, *table);
                ApplyVertexToEffectSemanticMapping(mat.first->mTexBump, *table);
            }

            // built lookup index of the Mesh-Submesh-Material combination
            ColladaMeshIndex index(mid.mMeshOrController, sm, meshMaterial);

            // if we already have the mesh at the library, just add its index to the node's array
            std::map<ColladaMeshIndex, size_t>::const_iterator dstMeshIt = mMeshIndexByID.find(index);
            if (dstMeshIt != mMeshIndexByID.end()) {
                newMeshRefs.push_back(dstMeshIt->second);
            } else {
                // else we have to add the mesh to the collection and store its newly assigned index at the node
                aiMesh *dstMesh = CreateMesh(pParser, srcMesh, submesh, srcController, vertexStart, faceStart);

                // store the mesh, and store its new index in the node
                newMeshRefs.push_back(mMeshes.size());
                mMeshIndexByID[index] = mMeshes.size();
                mMeshes.push_back(dstMesh);
                vertexStart += dstMesh->mNumVertices;
                faceStart += submesh.mNumFaces;

                // assign the material index
                std::map<std::string, size_t>::const_iterator subMatIt = mMaterialIndexByName.find(submesh.mMaterial);
                if (subMatIt != mMaterialIndexByName.end()) {
                    dstMesh->mMaterialIndex = static_cast<unsigned int>(subMatIt->second);
                } else {
                    dstMesh->mMaterialIndex = matIdx;
                }
                if (dstMesh->mName.length == 0) {
                    dstMesh->mName = mid.mMeshOrController;
                }
            }
        }
    }

    // now place all mesh references we gathered in the target node
    pTarget->mNumMeshes = static_cast<unsigned int>(newMeshRefs.size());
    if (!newMeshRefs.empty()) {
        struct UIntTypeConverter {
            unsigned int operator()(const size_t &v) const {
                return static_cast<unsigned int>(v);
            }
        };

        pTarget->mMeshes = new unsigned int[pTarget->mNumMeshes];
        std::transform(newMeshRefs.begin(), newMeshRefs.end(), pTarget->mMeshes, UIntTypeConverter());
    }
}

// ------------------------------------------------------------------------------------------------
// Find mesh from either meshes or morph target meshes
aiMesh *ColladaLoader::findMesh(const std::string &meshid) {
    if (meshid.empty()) {
        return nullptr;
    }

    for (auto & mMeshe : mMeshes) {
        if (std::string(mMeshe->mName.data) == meshid) {
            return mMeshe;
        }
    }

    for (auto & mTargetMeshe : mTargetMeshes) {
        if (std::string(mTargetMeshe->mName.data) == meshid) {
            return mTargetMeshe;
        }
    }

    return nullptr;
}

// ------------------------------------------------------------------------------------------------
// Creates a mesh for the given ColladaMesh face subset and returns the newly created mesh
aiMesh *ColladaLoader::CreateMesh(const ColladaParser &pParser, const Mesh *pSrcMesh, const SubMesh &pSubMesh,
        const Controller *pSrcController, size_t pStartVertex, size_t pStartFace) {
    std::unique_ptr<aiMesh> dstMesh(new aiMesh);

    if (useColladaName) {
        dstMesh->mName = pSrcMesh->mName;
    } else {
        dstMesh->mName = pSrcMesh->mId;
    }

    if (pSrcMesh->mPositions.empty()) {
        return dstMesh.release();
    }

    // count the vertices addressed by its faces
    const size_t numVertices = std::accumulate(pSrcMesh->mFaceSize.begin() + pStartFace,
            pSrcMesh->mFaceSize.begin() + pStartFace + pSubMesh.mNumFaces, size_t(0));

    // copy positions
    dstMesh->mNumVertices = static_cast<unsigned int>(numVertices);
    dstMesh->mVertices = new aiVector3D[numVertices];
    std::copy(pSrcMesh->mPositions.begin() + pStartVertex, pSrcMesh->mPositions.begin() + pStartVertex + numVertices, dstMesh->mVertices);

    // normals, if given. HACK: (thom) Due to the glorious Collada spec we never
    // know if we have the same number of normals as there are positions. So we
    // also ignore any vertex attribute if it has a different count
    if (pSrcMesh->mNormals.size() >= pStartVertex + numVertices) {
        dstMesh->mNormals = new aiVector3D[numVertices];
        std::copy(pSrcMesh->mNormals.begin() + pStartVertex, pSrcMesh->mNormals.begin() + pStartVertex + numVertices, dstMesh->mNormals);
    }

    // tangents, if given.
    if (pSrcMesh->mTangents.size() >= pStartVertex + numVertices) {
        dstMesh->mTangents = new aiVector3D[numVertices];
        std::copy(pSrcMesh->mTangents.begin() + pStartVertex, pSrcMesh->mTangents.begin() + pStartVertex + numVertices, dstMesh->mTangents);
    }

    // bitangents, if given.
    if (pSrcMesh->mBitangents.size() >= pStartVertex + numVertices) {
        dstMesh->mBitangents = new aiVector3D[numVertices];
        std::copy(pSrcMesh->mBitangents.begin() + pStartVertex, pSrcMesh->mBitangents.begin() + pStartVertex + numVertices, dstMesh->mBitangents);
    }

    // same for texture coords, as many as we have
    // empty slots are not allowed, need to pack and adjust UV indexes accordingly
    for (size_t a = 0, real = 0; a < AI_MAX_NUMBER_OF_TEXTURECOORDS; ++a) {
        if (pSrcMesh->mTexCoords[a].size() >= pStartVertex + numVertices) {
            dstMesh->mTextureCoords[real] = new aiVector3D[numVertices];
            for (size_t b = 0; b < numVertices; ++b) {
                dstMesh->mTextureCoords[real][b] = pSrcMesh->mTexCoords[a][pStartVertex + b];
            }

            dstMesh->mNumUVComponents[real] = pSrcMesh->mNumUVComponents[a];
            ++real;
        }
    }

    // same for vertex colors, as many as we have. again the same packing to avoid empty slots
    for (size_t a = 0, real = 0; a < AI_MAX_NUMBER_OF_COLOR_SETS; ++a) {
        if (pSrcMesh->mColors[a].size() >= pStartVertex + numVertices) {
            dstMesh->mColors[real] = new aiColor4D[numVertices];
            std::copy(pSrcMesh->mColors[a].begin() + pStartVertex, pSrcMesh->mColors[a].begin() + pStartVertex + numVertices, dstMesh->mColors[real]);
            ++real;
        }
    }

    // create faces. Due to the fact that each face uses unique vertices, we can simply count up on each vertex
    size_t vertex = 0;
    dstMesh->mNumFaces = static_cast<unsigned int>(pSubMesh.mNumFaces);
    dstMesh->mFaces = new aiFace[dstMesh->mNumFaces];
    for (size_t a = 0; a < dstMesh->mNumFaces; ++a) {
        size_t s = pSrcMesh->mFaceSize[pStartFace + a];
        aiFace &face = dstMesh->mFaces[a];
        face.mNumIndices = static_cast<unsigned int>(s);
        face.mIndices = new unsigned int[s];
        for (size_t b = 0; b < s; ++b) {
            face.mIndices[b] = static_cast<unsigned int>(vertex++);
        }
    }

    // create morph target meshes if any
    std::vector<aiMesh *> targetMeshes;
    std::vector<float> targetWeights;
    Collada::MorphMethod method = Normalized;

    for (std::map<std::string, Controller>::const_iterator it = pParser.mControllerLibrary.begin();
            it != pParser.mControllerLibrary.end(); ++it) {
        const Controller &c = it->second;
        const Collada::Mesh *baseMesh = pParser.ResolveLibraryReference(pParser.mMeshLibrary, c.mMeshId);

        if (c.mType == Collada::Morph && baseMesh->mName == pSrcMesh->mName) {
            const Collada::Accessor &targetAccessor = pParser.ResolveLibraryReference(pParser.mAccessorLibrary, c.mMorphTarget);
            const Collada::Accessor &weightAccessor = pParser.ResolveLibraryReference(pParser.mAccessorLibrary, c.mMorphWeight);
            const Collada::Data &targetData = pParser.ResolveLibraryReference(pParser.mDataLibrary, targetAccessor.mSource);
            const Collada::Data &weightData = pParser.ResolveLibraryReference(pParser.mDataLibrary, weightAccessor.mSource);

            // take method
            method = c.mMethod;

            if (!targetData.mIsStringArray) {
                throw DeadlyImportError("target data must contain id. ");
            }
            if (weightData.mIsStringArray) {
                throw DeadlyImportError("target weight data must not be textual ");
            }

            for (const auto & mString : targetData.mStrings) {
                const Mesh *targetMesh = pParser.ResolveLibraryReference(pParser.mMeshLibrary, mString);

                aiMesh *aimesh = findMesh(useColladaName ? targetMesh->mName : targetMesh->mId);
                if (!aimesh) {
                    if (targetMesh->mSubMeshes.size() > 1) {
                        throw DeadlyImportError("Morphing target mesh must be a single");
                    }
                    aimesh = CreateMesh(pParser, targetMesh, targetMesh->mSubMeshes.at(0), nullptr, 0, 0);
                    mTargetMeshes.push_back(aimesh);
                }
                targetMeshes.push_back(aimesh);
            }
            for (float mValue : weightData.mValues) {
                targetWeights.push_back(mValue);
            }
        }
    }
    if (!targetMeshes.empty() && targetWeights.size() == targetMeshes.size()) {
        std::vector<aiAnimMesh *> animMeshes;
        for (unsigned int i = 0; i < targetMeshes.size(); ++i) {
            aiMesh *targetMesh = targetMeshes.at(i);
            aiAnimMesh *animMesh = aiCreateAnimMesh(targetMesh);
            float weight = targetWeights[i];
            animMesh->mWeight = weight == 0 ? 1.0f : weight;
            animMesh->mName = targetMesh->mName;
            animMeshes.push_back(animMesh);
        }
        dstMesh->mMethod = (method == Relative) ? aiMorphingMethod_MORPH_RELATIVE : aiMorphingMethod_MORPH_NORMALIZED;
        dstMesh->mAnimMeshes = new aiAnimMesh *[animMeshes.size()];
        dstMesh->mNumAnimMeshes = static_cast<unsigned int>(animMeshes.size());
        for (unsigned int i = 0; i < animMeshes.size(); ++i) {
            dstMesh->mAnimMeshes[i] = animMeshes.at(i);
        }
    }

    // create bones if given
    if (pSrcController && pSrcController->mType == Collada::Skin) {
        // resolve references - joint names
        const Collada::Accessor &jointNamesAcc = pParser.ResolveLibraryReference(pParser.mAccessorLibrary, pSrcController->mJointNameSource);
        const Collada::Data &jointNames = pParser.ResolveLibraryReference(pParser.mDataLibrary, jointNamesAcc.mSource);
        // joint offset matrices
        const Collada::Accessor &jointMatrixAcc = pParser.ResolveLibraryReference(pParser.mAccessorLibrary, pSrcController->mJointOffsetMatrixSource);
        const Collada::Data &jointMatrices = pParser.ResolveLibraryReference(pParser.mDataLibrary, jointMatrixAcc.mSource);
        // joint vertex_weight name list - should refer to the same list as the joint names above. If not, report and reconsider
        const Collada::Accessor &weightNamesAcc = pParser.ResolveLibraryReference(pParser.mAccessorLibrary, pSrcController->mWeightInputJoints.mAccessor);
        if (&weightNamesAcc != &jointNamesAcc)
            throw DeadlyImportError("Temporary implementational laziness. If you read this, please report to the author.");
        // vertex weights
        const Collada::Accessor &weightsAcc = pParser.ResolveLibraryReference(pParser.mAccessorLibrary, pSrcController->mWeightInputWeights.mAccessor);
        const Collada::Data &weights = pParser.ResolveLibraryReference(pParser.mDataLibrary, weightsAcc.mSource);

        if (!jointNames.mIsStringArray || jointMatrices.mIsStringArray || weights.mIsStringArray) {
            throw DeadlyImportError("Data type mismatch while resolving mesh joints");
        }
        // sanity check: we rely on the vertex weights always coming as pairs of BoneIndex-WeightIndex
        if (pSrcController->mWeightInputJoints.mOffset != 0 || pSrcController->mWeightInputWeights.mOffset != 1) {
            throw DeadlyImportError("Unsupported vertex_weight addressing scheme. ");
        }

        // create containers to collect the weights for each bone
        size_t numBones = jointNames.mStrings.size();
        std::vector<std::vector<aiVertexWeight>> dstBones(numBones);

        // build a temporary array of pointers to the start of each vertex's weights
        using IndexPairVector = std::vector<std::pair<size_t, size_t>>;
        std::vector<IndexPairVector::const_iterator> weightStartPerVertex;
        weightStartPerVertex.resize(pSrcController->mWeightCounts.size(), pSrcController->mWeights.end());

        IndexPairVector::const_iterator pit = pSrcController->mWeights.begin();
        for (size_t a = 0; a < pSrcController->mWeightCounts.size(); ++a) {
            weightStartPerVertex[a] = pit;
            pit += pSrcController->mWeightCounts[a];
        }

        // now for each vertex put the corresponding vertex weights into each bone's weight collection
        for (size_t a = pStartVertex; a < pStartVertex + numVertices; ++a) {
            // which position index was responsible for this vertex? that's also the index by which
            // the controller assigns the vertex weights
            size_t orgIndex = pSrcMesh->mFacePosIndices[a];
            // find the vertex weights for this vertex
            IndexPairVector::const_iterator iit = weightStartPerVertex[orgIndex];
            size_t pairCount = pSrcController->mWeightCounts[orgIndex];

            for (size_t b = 0; b < pairCount; ++b, ++iit) {
                const size_t jointIndex = iit->first;
                const size_t vertexIndex = iit->second;
                ai_real weight = 1.0f;
                if (!weights.mValues.empty()) {
                    weight = ReadFloat(weightsAcc, weights, vertexIndex, 0);
                }

                // one day I gonna kill that XSI Collada exporter
                if (weight > 0.0f) {
                    aiVertexWeight w;
                    w.mVertexId = static_cast<unsigned int>(a - pStartVertex);
                    w.mWeight = weight;
                    dstBones[jointIndex].push_back(w);
                }
            }
        }

        // count the number of bones which influence vertices of the current submesh
        size_t numRemainingBones = 0;
        for (const auto & dstBone : dstBones) {
            if (!dstBone.empty()) {
                ++numRemainingBones;
            }
        }

        // create bone array and copy bone weights one by one
        dstMesh->mNumBones = static_cast<unsigned int>(numRemainingBones);
        dstMesh->mBones = new aiBone *[numRemainingBones];
        size_t boneCount = 0;
        for (size_t a = 0; a < numBones; ++a) {
            // omit bones without weights
            if (dstBones[a].empty()) {
                continue;
            }

            // create bone with its weights
            aiBone *bone = new aiBone;
            bone->mName = ReadString(jointNamesAcc, jointNames, a);
            bone->mOffsetMatrix.a1 = ReadFloat(jointMatrixAcc, jointMatrices, a, 0);
            bone->mOffsetMatrix.a2 = ReadFloat(jointMatrixAcc, jointMatrices, a, 1);
            bone->mOffsetMatrix.a3 = ReadFloat(jointMatrixAcc, jointMatrices, a, 2);
            bone->mOffsetMatrix.a4 = ReadFloat(jointMatrixAcc, jointMatrices, a, 3);
            bone->mOffsetMatrix.b1 = ReadFloat(jointMatrixAcc, jointMatrices, a, 4);
            bone->mOffsetMatrix.b2 = ReadFloat(jointMatrixAcc, jointMatrices, a, 5);
            bone->mOffsetMatrix.b3 = ReadFloat(jointMatrixAcc, jointMatrices, a, 6);
            bone->mOffsetMatrix.b4 = ReadFloat(jointMatrixAcc, jointMatrices, a, 7);
            bone->mOffsetMatrix.c1 = ReadFloat(jointMatrixAcc, jointMatrices, a, 8);
            bone->mOffsetMatrix.c2 = ReadFloat(jointMatrixAcc, jointMatrices, a, 9);
            bone->mOffsetMatrix.c3 = ReadFloat(jointMatrixAcc, jointMatrices, a, 10);
            bone->mOffsetMatrix.c4 = ReadFloat(jointMatrixAcc, jointMatrices, a, 11);
            bone->mNumWeights = static_cast<unsigned int>(dstBones[a].size());
            bone->mWeights = new aiVertexWeight[bone->mNumWeights];
            std::copy(dstBones[a].begin(), dstBones[a].end(), bone->mWeights);

            // apply bind shape matrix to offset matrix
            aiMatrix4x4 bindShapeMatrix;
            bindShapeMatrix.a1 = pSrcController->mBindShapeMatrix[0];
            bindShapeMatrix.a2 = pSrcController->mBindShapeMatrix[1];
            bindShapeMatrix.a3 = pSrcController->mBindShapeMatrix[2];
            bindShapeMatrix.a4 = pSrcController->mBindShapeMatrix[3];
            bindShapeMatrix.b1 = pSrcController->mBindShapeMatrix[4];
            bindShapeMatrix.b2 = pSrcController->mBindShapeMatrix[5];
            bindShapeMatrix.b3 = pSrcController->mBindShapeMatrix[6];
            bindShapeMatrix.b4 = pSrcController->mBindShapeMatrix[7];
            bindShapeMatrix.c1 = pSrcController->mBindShapeMatrix[8];
            bindShapeMatrix.c2 = pSrcController->mBindShapeMatrix[9];
            bindShapeMatrix.c3 = pSrcController->mBindShapeMatrix[10];
            bindShapeMatrix.c4 = pSrcController->mBindShapeMatrix[11];
            bindShapeMatrix.d1 = pSrcController->mBindShapeMatrix[12];
            bindShapeMatrix.d2 = pSrcController->mBindShapeMatrix[13];
            bindShapeMatrix.d3 = pSrcController->mBindShapeMatrix[14];
            bindShapeMatrix.d4 = pSrcController->mBindShapeMatrix[15];
            bone->mOffsetMatrix *= bindShapeMatrix;

            // HACK: (thom) Some exporters address the bone nodes by SID, others address them by ID or even name.
            // Therefore I added a little name replacement here: I search for the bone's node by either name, ID or SID,
            // and replace the bone's name by the node's name so that the user can use the standard
            // find-by-name method to associate nodes with bones.
            const Collada::Node *bnode = FindNode(pParser.mRootNode, bone->mName.data);
            if (nullptr == bnode) {
                bnode = FindNodeBySID(pParser.mRootNode, bone->mName.data);
            }

            // assign the name that we would have assigned for the source node
            if (nullptr != bnode) {
                bone->mName.Set(FindNameForNode(bnode));
            } else {
                ASSIMP_LOG_WARN("ColladaLoader::CreateMesh(): could not find corresponding node for joint \"", bone->mName.data, "\".");
            }

            // and insert bone
            dstMesh->mBones[boneCount++] = bone;
        }
    }

    return dstMesh.release();
}

// ------------------------------------------------------------------------------------------------
// Stores all meshes in the given scene
void ColladaLoader::StoreSceneMeshes(aiScene *pScene) {
    pScene->mNumMeshes = static_cast<unsigned int>(mMeshes.size());
    if (mMeshes.empty()) {
        return;
    }
    pScene->mMeshes = new aiMesh *[mMeshes.size()];
    std::copy(mMeshes.begin(), mMeshes.end(), pScene->mMeshes);
    mMeshes.clear();
}

// ------------------------------------------------------------------------------------------------
// Stores all cameras in the given scene
void ColladaLoader::StoreSceneCameras(aiScene *pScene) {
    pScene->mNumCameras = static_cast<unsigned int>(mCameras.size());
    if (mCameras.empty()) {
        return;
    }
    pScene->mCameras = new aiCamera *[mCameras.size()];
    std::copy(mCameras.begin(), mCameras.end(), pScene->mCameras);
    mCameras.clear();
}

// ------------------------------------------------------------------------------------------------
// Stores all lights in the given scene
void ColladaLoader::StoreSceneLights(aiScene *pScene) {
    pScene->mNumLights = static_cast<unsigned int>(mLights.size());
    if (mLights.empty()) {
        return;
    }
    pScene->mLights = new aiLight *[mLights.size()];
    std::copy(mLights.begin(), mLights.end(), pScene->mLights);
    mLights.clear();
}

// ------------------------------------------------------------------------------------------------
// Stores all textures in the given scene
void ColladaLoader::StoreSceneTextures(aiScene *pScene) {
    pScene->mNumTextures = static_cast<unsigned int>(mTextures.size());
    if (mTextures.empty()) {
        return;
    }
    pScene->mTextures = new aiTexture *[mTextures.size()];
    std::copy(mTextures.begin(), mTextures.end(), pScene->mTextures);
    mTextures.clear();
}

// ------------------------------------------------------------------------------------------------
// Stores all materials in the given scene
void ColladaLoader::StoreSceneMaterials(aiScene *pScene) {
    pScene->mNumMaterials = static_cast<unsigned int>(newMats.size());
    if (newMats.empty()) {
        return;
    }
    pScene->mMaterials = new aiMaterial *[newMats.size()];
    for (unsigned int i = 0; i < newMats.size(); ++i) {
        pScene->mMaterials[i] = newMats[i].second;
    }
    newMats.clear();
}

// ------------------------------------------------------------------------------------------------
// Stores all animations
void ColladaLoader::StoreAnimations(aiScene *pScene, const ColladaParser &pParser) {
    // recursively collect all animations from the collada scene
    StoreAnimations(pScene, pParser, &pParser.mAnims, "");

    // catch special case: many animations with the same length, each affecting only a single node.
    // we need to unite all those single-node-anims to a proper combined animation
    for (size_t a = 0; a < mAnims.size(); ++a) {
        aiAnimation *templateAnim = mAnims[a];

        if (templateAnim->mNumChannels == 1) {
            // search for other single-channel-anims with the same duration
            std::vector<size_t> collectedAnimIndices;
            for (size_t b = a + 1; b < mAnims.size(); ++b) {
                aiAnimation *other = mAnims[b];
                if (other->mNumChannels == 1 && other->mDuration == templateAnim->mDuration &&
                        other->mTicksPerSecond == templateAnim->mTicksPerSecond)
                    collectedAnimIndices.push_back(b);
            }

            // We only want to combine the animations if they have different channels
            std::set<std::string> animTargets;
            animTargets.insert(templateAnim->mChannels[0]->mNodeName.C_Str());
            bool collectedAnimationsHaveDifferentChannels = true;
            for (unsigned long long collectedAnimIndice : collectedAnimIndices) {
                aiAnimation *srcAnimation = mAnims[(int)collectedAnimIndice];
                std::string channelName = std::string(srcAnimation->mChannels[0]->mNodeName.C_Str());
                if (animTargets.find(channelName) == animTargets.end()) {
                    animTargets.insert(channelName);
                } else {
                    collectedAnimationsHaveDifferentChannels = false;
                    break;
                }
            }

            if (!collectedAnimationsHaveDifferentChannels) {
                continue;
            }

            // if there are other animations which fit the template anim, combine all channels into a single anim
            if (!collectedAnimIndices.empty()) {
                aiAnimation *combinedAnim = new aiAnimation();
                combinedAnim->mName = aiString(std::string("combinedAnim_") + char('0' + a));
                combinedAnim->mDuration = templateAnim->mDuration;
                combinedAnim->mTicksPerSecond = templateAnim->mTicksPerSecond;
                combinedAnim->mNumChannels = static_cast<unsigned int>(collectedAnimIndices.size() + 1);
                combinedAnim->mChannels = new aiNodeAnim *[combinedAnim->mNumChannels];
                // add the template anim as first channel by moving its aiNodeAnim to the combined animation
                combinedAnim->mChannels[0] = templateAnim->mChannels[0];
                templateAnim->mChannels[0] = nullptr;
                delete templateAnim;
                // combined animation replaces template animation in the anim array
                mAnims[a] = combinedAnim;

                // move the memory of all other anims to the combined anim and erase them from the source anims
                for (size_t b = 0; b < collectedAnimIndices.size(); ++b) {
                    aiAnimation *srcAnimation = mAnims[collectedAnimIndices[b]];
                    combinedAnim->mChannels[1 + b] = srcAnimation->mChannels[0];
                    srcAnimation->mChannels[0] = nullptr;
                    delete srcAnimation;
                }

                // in a second go, delete all the single-channel-anims that we've stripped from their channels
                // back to front to preserve indices - you know, removing an element from a vector moves all elements behind the removed one
                while (!collectedAnimIndices.empty()) {
                    mAnims.erase(mAnims.begin() + collectedAnimIndices.back());
                    collectedAnimIndices.pop_back();
                }
            }
        }
    }

    // now store all anims in the scene
    if (!mAnims.empty()) {
        pScene->mNumAnimations = static_cast<unsigned int>(mAnims.size());
        pScene->mAnimations = new aiAnimation *[mAnims.size()];
        std::copy(mAnims.begin(), mAnims.end(), pScene->mAnimations);
    }

    mAnims.clear();
}

// ------------------------------------------------------------------------------------------------
// Constructs the animations for the given source anim
void ColladaLoader::StoreAnimations(aiScene *pScene, const ColladaParser &pParser, const Animation *pSrcAnim, const std::string &pPrefix) {
    std::string animName = pPrefix.empty() ? pSrcAnim->mName : pPrefix + "_" + pSrcAnim->mName;

    // create nested animations, if given
    for (auto mSubAnim : pSrcAnim->mSubAnims) {
        StoreAnimations(pScene, pParser, mSubAnim, animName);
    }

    // create animation channels, if any
    if (!pSrcAnim->mChannels.empty()) {
        CreateAnimation(pScene, pParser, pSrcAnim, animName);
    }
}

struct MorphTimeValues {
    float mTime;
    struct key {
        float mWeight;
        unsigned int mValue;
    };
    std::vector<key> mKeys;
};

void insertMorphTimeValue(std::vector<MorphTimeValues> &values, float time, float weight, unsigned int value) {
    MorphTimeValues::key k;
    k.mValue = value;
    k.mWeight = weight;
    if (values.empty() || time < values[0].mTime) {
        MorphTimeValues val;
        val.mTime = time;
        val.mKeys.push_back(k);
        values.insert(values.begin(), val);
        return;
    }
    if (time > values.back().mTime) {
        MorphTimeValues val;
        val.mTime = time;
        val.mKeys.push_back(k);
        values.insert(values.end(), val);
        return;
    }
    for (unsigned int i = 0; i < values.size(); i++) {
        if (std::abs(time - values[i].mTime) < 1e-6f) {
            values[i].mKeys.push_back(k);
            return;
        } else if (time > values[i].mTime && time < values[i + 1].mTime) {
            MorphTimeValues val;
            val.mTime = time;
            val.mKeys.push_back(k);
            values.insert(values.begin() + i, val);
            return;
        }
    }
}

static float getWeightAtKey(const std::vector<MorphTimeValues> &values, int key, unsigned int value) {
    for (auto mKey : values[key].mKeys) {
        if (mKey.mValue == value) {
            return mKey.mWeight;
        }
    }
    // no value at key found, try to interpolate if present at other keys. if not, return zero
    // TODO: interpolation
    return 0.0f;
}

// ------------------------------------------------------------------------------------------------
// Constructs the animation for the given source anim
void ColladaLoader::CreateAnimation(aiScene *pScene, const ColladaParser &pParser, const Animation *pSrcAnim, const std::string &pName) {
    // collect a list of animatable nodes
    std::vector<const aiNode *> nodes;
    CollectNodes(pScene->mRootNode, nodes);

    std::vector<aiNodeAnim *> anims;
    std::vector<aiMeshMorphAnim *> morphAnims;

    for (auto node : nodes) {
        // find all the collada anim channels which refer to the current node
        std::vector<ChannelEntry> entries;
        std::string nodeName = node->mName.data;

        // find the collada node corresponding to the aiNode
        const Node *srcNode = FindNode(pParser.mRootNode, nodeName);
        if (!srcNode) {
            continue;
        }

        // now check all channels if they affect the current node
        std::string targetID, subElement;
        for (std::vector<AnimationChannel>::const_iterator cit = pSrcAnim->mChannels.begin();
                cit != pSrcAnim->mChannels.end(); ++cit) {
            const AnimationChannel &srcChannel = *cit;
            ChannelEntry entry;

            // we expect the animation target to be of type "nodeName/transformID.subElement". Ignore all others
            // find the slash that separates the node name - there should be only one
            std::string::size_type slashPos = srcChannel.mTarget.find('/');
            if (slashPos == std::string::npos) {
                std::string::size_type targetPos = srcChannel.mTarget.find(srcNode->mID);
                if (targetPos == std::string::npos) {
                    continue;
                }

                // not node transform, but something else. store as unknown animation channel for now
                entry.mChannel = &(*cit);
                entry.mTargetId = srcChannel.mTarget.substr(targetPos + pSrcAnim->mName.length(),
                        srcChannel.mTarget.length() - targetPos - pSrcAnim->mName.length());
                if (entry.mTargetId.front() == '-') {
                    entry.mTargetId = entry.mTargetId.substr(1);
                }
                entries.push_back(entry);
                continue;
            }
            if (srcChannel.mTarget.find('/', slashPos + 1) != std::string::npos) {
                continue;
            }

            targetID.clear();
            targetID = srcChannel.mTarget.substr(0, slashPos);
            if (targetID != srcNode->mID) {
                continue;
            }

            // find the dot that separates the transformID - there should be only one or zero
            std::string::size_type dotPos = srcChannel.mTarget.find('.');
            if (dotPos != std::string::npos) {
                if (srcChannel.mTarget.find('.', dotPos + 1) != std::string::npos) {
                    continue;
                }

                entry.mTransformId = srcChannel.mTarget.substr(slashPos + 1, dotPos - slashPos - 1);

                subElement.clear();
                subElement = srcChannel.mTarget.substr(dotPos + 1);
                if (subElement == "ANGLE")
                    entry.mSubElement = 3; // last number in an Axis-Angle-Transform is the angle
                else if (subElement == "X")
                    entry.mSubElement = 0;
                else if (subElement == "Y")
                    entry.mSubElement = 1;
                else if (subElement == "Z")
                    entry.mSubElement = 2;
                else
                    ASSIMP_LOG_WARN("Unknown anim subelement <", subElement, ">. Ignoring");
            } else {
                // no sub-element following, transformId is remaining string
                entry.mTransformId = srcChannel.mTarget.substr(slashPos + 1);
            }

            std::string::size_type bracketPos = srcChannel.mTarget.find('(');
            if (bracketPos != std::string::npos) {
                entry.mTransformId = srcChannel.mTarget.substr(slashPos + 1, bracketPos - slashPos - 1);
                subElement.clear();
                subElement = srcChannel.mTarget.substr(bracketPos);

                if (subElement == "(0)(0)")
                    entry.mSubElement = 0;
                else if (subElement == "(1)(0)")
                    entry.mSubElement = 1;
                else if (subElement == "(2)(0)")
                    entry.mSubElement = 2;
                else if (subElement == "(3)(0)")
                    entry.mSubElement = 3;
                else if (subElement == "(0)(1)")
                    entry.mSubElement = 4;
                else if (subElement == "(1)(1)")
                    entry.mSubElement = 5;
                else if (subElement == "(2)(1)")
                    entry.mSubElement = 6;
                else if (subElement == "(3)(1)")
                    entry.mSubElement = 7;
                else if (subElement == "(0)(2)")
                    entry.mSubElement = 8;
                else if (subElement == "(1)(2)")
                    entry.mSubElement = 9;
                else if (subElement == "(2)(2)")
                    entry.mSubElement = 10;
                else if (subElement == "(3)(2)")
                    entry.mSubElement = 11;
                else if (subElement == "(0)(3)")
                    entry.mSubElement = 12;
                else if (subElement == "(1)(3)")
                    entry.mSubElement = 13;
                else if (subElement == "(2)(3)")
                    entry.mSubElement = 14;
                else if (subElement == "(3)(3)")
                    entry.mSubElement = 15;
            }

            // determine which transform step is affected by this channel
            entry.mTransformIndex = SIZE_MAX;
            for (size_t a = 0; a < srcNode->mTransforms.size(); ++a)
                if (srcNode->mTransforms[a].mID == entry.mTransformId)
                    entry.mTransformIndex = a;

            if (entry.mTransformIndex == SIZE_MAX) {
                if (entry.mTransformId.find("morph-weights") == std::string::npos) {
                    continue;
                }
                entry.mTargetId = entry.mTransformId;
                entry.mTransformId = std::string();
            }

            entry.mChannel = &(*cit);
            entries.push_back(entry);
        }

        // if there's no channel affecting the current node, we skip it
        if (entries.empty()) {
            continue;
        }

        // resolve the data pointers for all anim channels. Find the minimum time while we're at it
        ai_real startTime = ai_real(1e20), endTime = ai_real(-1e20);
        for (ChannelEntry & e : entries) {
            e.mTimeAccessor = &pParser.ResolveLibraryReference(pParser.mAccessorLibrary, e.mChannel->mSourceTimes);
            e.mTimeData = &pParser.ResolveLibraryReference(pParser.mDataLibrary, e.mTimeAccessor->mSource);
            e.mValueAccessor = &pParser.ResolveLibraryReference(pParser.mAccessorLibrary, e.mChannel->mSourceValues);
            e.mValueData = &pParser.ResolveLibraryReference(pParser.mDataLibrary, e.mValueAccessor->mSource);

            // time count and value count must match
            if (e.mTimeAccessor->mCount != e.mValueAccessor->mCount) {
                throw DeadlyImportError("Time count / value count mismatch in animation channel \"", e.mChannel->mTarget, "\".");
            }

            if (e.mTimeAccessor->mCount > 0) {
                // find bounding times
                startTime = std::min(startTime, ReadFloat(*e.mTimeAccessor, *e.mTimeData, 0, 0));
                endTime = std::max(endTime, ReadFloat(*e.mTimeAccessor, *e.mTimeData, e.mTimeAccessor->mCount - 1, 0));
            }
        }

        std::vector<aiMatrix4x4> resultTrafos;
        if (!entries.empty() && entries.front().mTimeAccessor->mCount > 0) {
            // create a local transformation chain of the node's transforms
            std::vector<Collada::Transform> transforms = srcNode->mTransforms;

            // now for every unique point in time, find or interpolate the key values for that time
            // and apply them to the transform chain. Then the node's present transformation can be calculated.
            ai_real time = startTime;
            while (1) {
                for (ChannelEntry & e : entries) {
                    // find the keyframe behind the current point in time
                    size_t pos = 0;
                    ai_real postTime = 0.0;
                    while (1) {
                        if (pos >= e.mTimeAccessor->mCount) {
                            break;
                        }
                        postTime = ReadFloat(*e.mTimeAccessor, *e.mTimeData, pos, 0);
                        if (postTime >= time) {
                            break;
                        }
                        ++pos;
                    }

                    pos = std::min(pos, e.mTimeAccessor->mCount - 1);

                    // read values from there
                    ai_real temp[16];
                    for (size_t c = 0; c < e.mValueAccessor->mSize; ++c) {
                        temp[c] = ReadFloat(*e.mValueAccessor, *e.mValueData, pos, c);
                    }

                    // if not exactly at the key time, interpolate with previous value set
                    if (postTime > time && pos > 0) {
                        ai_real preTime = ReadFloat(*e.mTimeAccessor, *e.mTimeData, pos - 1, 0);
                        ai_real factor = (time - postTime) / (preTime - postTime);

                        for (size_t c = 0; c < e.mValueAccessor->mSize; ++c) {
                            ai_real v = ReadFloat(*e.mValueAccessor, *e.mValueData, pos - 1, c);
                            temp[c] += (v - temp[c]) * factor;
                        }
                    }

                    // Apply values to current transformation
                    std::copy(temp, temp + e.mValueAccessor->mSize, transforms[e.mTransformIndex].f + e.mSubElement);
                }

                // Calculate resulting transformation
                aiMatrix4x4 mat = pParser.CalculateResultTransform(transforms);

                // out of laziness: we store the time in matrix.d4
                mat.d4 = time;
                resultTrafos.push_back(mat);

                // find next point in time to evaluate. That's the closest frame larger than the current in any channel
                ai_real nextTime = ai_real(1e20);
                for (ChannelEntry & channelElement : entries) {
                    // find the next time value larger than the current
                    size_t pos = 0;
                    while (pos < channelElement.mTimeAccessor->mCount) {
                        const ai_real t = ReadFloat(*channelElement.mTimeAccessor, *channelElement.mTimeData, pos, 0);
                        if (t > time) {
                            nextTime = std::min(nextTime, t);
                            break;
                        }
                        ++pos;
                    }

                    // https://github.com/assimp/assimp/issues/458
                    // Sub-sample axis-angle channels if the delta between two consecutive
                    // key-frame angles is >= 180 degrees.
                    if (transforms[channelElement.mTransformIndex].mType == TF_ROTATE && channelElement.mSubElement == 3 && pos > 0 && pos < channelElement.mTimeAccessor->mCount) {
                        const ai_real cur_key_angle = ReadFloat(*channelElement.mValueAccessor, *channelElement.mValueData, pos, 0);
                        const ai_real last_key_angle = ReadFloat(*channelElement.mValueAccessor, *channelElement.mValueData, pos - 1, 0);
                        const ai_real cur_key_time = ReadFloat(*channelElement.mTimeAccessor, *channelElement.mTimeData, pos, 0);
                        const ai_real last_key_time = ReadFloat(*channelElement.mTimeAccessor, *channelElement.mTimeData, pos - 1, 0);
                        const ai_real last_eval_angle = last_key_angle + (cur_key_angle - last_key_angle) * (time - last_key_time) / (cur_key_time - last_key_time);
                        const ai_real delta = std::abs(cur_key_angle - last_eval_angle);
                        if (delta >= 180.0) {
                            const int subSampleCount = static_cast<int>(std::floor(delta / 90.0));
                            if (cur_key_time != time) {
                                const ai_real nextSampleTime = time + (cur_key_time - time) / subSampleCount;
                                nextTime = std::min(nextTime, nextSampleTime);
                            }
                        }
                    }
                }

                // no more keys on any channel after the current time -> we're done
                if (nextTime > 1e19) {
                    break;
                }

                // else construct next key-frame at this following time point
                time = nextTime;
            }
        }

        // build an animation channel for the given node out of these trafo keys
        if (!resultTrafos.empty()) {
            aiNodeAnim *dstAnim = new aiNodeAnim;
            dstAnim->mNodeName = nodeName;
            dstAnim->mNumPositionKeys = static_cast<unsigned int>(resultTrafos.size());
            dstAnim->mNumRotationKeys = static_cast<unsigned int>(resultTrafos.size());
            dstAnim->mNumScalingKeys = static_cast<unsigned int>(resultTrafos.size());
            dstAnim->mPositionKeys = new aiVectorKey[resultTrafos.size()];
            dstAnim->mRotationKeys = new aiQuatKey[resultTrafos.size()];
            dstAnim->mScalingKeys = new aiVectorKey[resultTrafos.size()];

            for (size_t a = 0; a < resultTrafos.size(); ++a) {
                aiMatrix4x4 mat = resultTrafos[a];
                double time = double(mat.d4); // remember? time is stored in mat.d4
                mat.d4 = 1.0f;

                dstAnim->mPositionKeys[a].mTime = time * kMillisecondsFromSeconds;
                dstAnim->mRotationKeys[a].mTime = time * kMillisecondsFromSeconds;
                dstAnim->mScalingKeys[a].mTime = time * kMillisecondsFromSeconds;
                mat.Decompose(dstAnim->mScalingKeys[a].mValue, dstAnim->mRotationKeys[a].mValue, dstAnim->mPositionKeys[a].mValue);
            }

            anims.push_back(dstAnim);
        } else {
            ASSIMP_LOG_WARN("Collada loader: found empty animation channel, ignored. Please check your exporter.");
        }

        if (!entries.empty() && entries.front().mTimeAccessor->mCount > 0) {
            std::vector<ChannelEntry> morphChannels;
            for (ChannelEntry & e : entries) {
                // skip non-transform types
                if (e.mTargetId.empty()) {
                    continue;
                }

                if (e.mTargetId.find("morph-weights") != std::string::npos) {
                    morphChannels.push_back(e);
                }
            }
            if (!morphChannels.empty()) {
                // either 1) morph weight animation count should contain morph target count channels
                // or     2) one channel with morph target count arrays
                // assume first

                aiMeshMorphAnim *morphAnim = new aiMeshMorphAnim;
                morphAnim->mName.Set(nodeName);

                std::vector<MorphTimeValues> morphTimeValues;
                int morphAnimChannelIndex = 0;
                for (ChannelEntry & e : morphChannels) {
                    std::string::size_type apos = e.mTargetId.find('(');
                    std::string::size_type bpos = e.mTargetId.find(')');

                    // If unknown way to specify weight -> ignore this animation
                    if (apos == std::string::npos || bpos == std::string::npos) {
                        continue;
                    }

                    // weight target can be in format Weight_M_N, Weight_N, WeightN, or some other way
                    // we ignore the name and just assume the channels are in the right order
                    for (unsigned int i = 0; i < e.mTimeData->mValues.size(); i++) {
                        insertMorphTimeValue(morphTimeValues, e.mTimeData->mValues[i], e.mValueData->mValues[i], morphAnimChannelIndex);
                    }

                    ++morphAnimChannelIndex;
                }

                morphAnim->mNumKeys = static_cast<unsigned int>(morphTimeValues.size());
                morphAnim->mKeys = new aiMeshMorphKey[morphAnim->mNumKeys];
                for (unsigned int key = 0; key < morphAnim->mNumKeys; key++) {
                    morphAnim->mKeys[key].mNumValuesAndWeights = static_cast<unsigned int>(morphChannels.size());
                    morphAnim->mKeys[key].mValues = new unsigned int[morphChannels.size()];
                    morphAnim->mKeys[key].mWeights = new double[morphChannels.size()];

                    morphAnim->mKeys[key].mTime = morphTimeValues[key].mTime * kMillisecondsFromSeconds;
                    for (unsigned int valueIndex = 0; valueIndex < morphChannels.size(); ++valueIndex) {
                        morphAnim->mKeys[key].mValues[valueIndex] = valueIndex;
                        morphAnim->mKeys[key].mWeights[valueIndex] = getWeightAtKey(morphTimeValues, key, valueIndex);
                    }
                }

                morphAnims.push_back(morphAnim);
            }
        }
    }

    if (!anims.empty() || !morphAnims.empty()) {
        aiAnimation *anim = new aiAnimation;
        anim->mName.Set(pName);
        anim->mNumChannels = static_cast<unsigned int>(anims.size());
        if (anim->mNumChannels > 0) {
            anim->mChannels = new aiNodeAnim *[anims.size()];
            std::copy(anims.begin(), anims.end(), anim->mChannels);
        }
        anim->mNumMorphMeshChannels = static_cast<unsigned int>(morphAnims.size());
        if (anim->mNumMorphMeshChannels > 0) {
            anim->mMorphMeshChannels = new aiMeshMorphAnim *[anim->mNumMorphMeshChannels];
            std::copy(morphAnims.begin(), morphAnims.end(), anim->mMorphMeshChannels);
        }
        anim->mDuration = 0.0f;
        for (auto & a : anims) {
            anim->mDuration = std::max(anim->mDuration, a->mPositionKeys[a->mNumPositionKeys - 1].mTime);
            anim->mDuration = std::max(anim->mDuration, a->mRotationKeys[a->mNumRotationKeys - 1].mTime);
            anim->mDuration = std::max(anim->mDuration, a->mScalingKeys[a->mNumScalingKeys - 1].mTime);
        }
        for (auto & morphAnim : morphAnims) {
            anim->mDuration = std::max(anim->mDuration, morphAnim->mKeys[morphAnim->mNumKeys - 1].mTime);
        }
        anim->mTicksPerSecond = 1000.0;
        mAnims.push_back(anim);
    }
}

// ------------------------------------------------------------------------------------------------
// Add a texture to a material structure
void ColladaLoader::AddTexture(aiMaterial &mat,
        const ColladaParser &pParser,
        const Effect &effect,
        const Sampler &sampler,
        aiTextureType type,
        unsigned int idx) {
    // first of all, basic file name
    const aiString name = FindFilenameForEffectTexture(pParser, effect, sampler.mName);
    mat.AddProperty(&name, _AI_MATKEY_TEXTURE_BASE, type, idx);

    // mapping mode
    int map = aiTextureMapMode_Clamp;
    if (sampler.mWrapU) {
        map = aiTextureMapMode_Wrap;
    }
    if (sampler.mWrapU && sampler.mMirrorU) {
        map = aiTextureMapMode_Mirror;
    }

    mat.AddProperty(&map, 1, _AI_MATKEY_MAPPINGMODE_U_BASE, type, idx);

    map = aiTextureMapMode_Clamp;
    if (sampler.mWrapV) {
        map = aiTextureMapMode_Wrap;
    }
    if (sampler.mWrapV && sampler.mMirrorV) {
        map = aiTextureMapMode_Mirror;
    }

    mat.AddProperty(&map, 1, _AI_MATKEY_MAPPINGMODE_V_BASE, type, idx);

    // UV transformation
    mat.AddProperty(&sampler.mTransform, 1,
            _AI_MATKEY_UVTRANSFORM_BASE, type, idx);

    // Blend mode
    mat.AddProperty((int *)&sampler.mOp, 1,
            _AI_MATKEY_TEXBLEND_BASE, type, idx);

    // Blend factor
    mat.AddProperty((ai_real *)&sampler.mWeighting, 1,
            _AI_MATKEY_TEXBLEND_BASE, type, idx);

    // UV source index ... if we didn't resolve the mapping, it is actually just
    // a guess but it works in most cases. We search for the frst occurrence of a
    // number in the channel name. We assume it is the zero-based index into the
    // UV channel array of all corresponding meshes. It could also be one-based
    // for some exporters, but we won't care of it unless someone complains about.
    if (sampler.mUVId != UINT_MAX) {
        map = sampler.mUVId;
    } else {
        map = -1;
        for (std::string::const_iterator it = sampler.mUVChannel.begin(); it != sampler.mUVChannel.end(); ++it) {
            if (IsNumeric(*it)) {
                map = strtoul10(&(*it));        
                break;
            }
        }
        if (-1 == map) {
            ASSIMP_LOG_WARN("Collada: unable to determine UV channel for texture");
            map = 0;
        }
    }
    mat.AddProperty(&map, 1, _AI_MATKEY_UVWSRC_BASE, type, idx);
}

// ------------------------------------------------------------------------------------------------
// Fills materials from the collada material definitions
void ColladaLoader::FillMaterials(const ColladaParser &pParser, aiScene * /*pScene*/) {
    for (auto &elem : newMats) {
        aiMaterial &mat = (aiMaterial &)*elem.second;
        Collada::Effect &effect = *elem.first;

        // resolve shading mode
        int shadeMode;
        if (effect.mFaceted) {
            shadeMode = aiShadingMode_Flat;
        } else {
            switch (effect.mShadeType) {
            case Collada::Shade_Constant:
                shadeMode = aiShadingMode_NoShading;
                break;
            case Collada::Shade_Lambert:
                shadeMode = aiShadingMode_Gouraud;
                break;
            case Collada::Shade_Blinn:
                shadeMode = aiShadingMode_Blinn;
                break;
            case Collada::Shade_Phong:
                shadeMode = aiShadingMode_Phong;
                break;

            default:
                ASSIMP_LOG_WARN("Collada: Unrecognized shading mode, using gouraud shading");
                shadeMode = aiShadingMode_Gouraud;
                break;
            }
        }
        mat.AddProperty<int>(&shadeMode, 1, AI_MATKEY_SHADING_MODEL);

        // double-sided?
        shadeMode = effect.mDoubleSided;
        mat.AddProperty<int>(&shadeMode, 1, AI_MATKEY_TWOSIDED);

        // wire-frame?
        shadeMode = effect.mWireframe;
        mat.AddProperty<int>(&shadeMode, 1, AI_MATKEY_ENABLE_WIREFRAME);

        // add material colors
        mat.AddProperty(&effect.mAmbient, 1, AI_MATKEY_COLOR_AMBIENT);
        mat.AddProperty(&effect.mDiffuse, 1, AI_MATKEY_COLOR_DIFFUSE);
        mat.AddProperty(&effect.mSpecular, 1, AI_MATKEY_COLOR_SPECULAR);
        mat.AddProperty(&effect.mEmissive, 1, AI_MATKEY_COLOR_EMISSIVE);
        mat.AddProperty(&effect.mReflective, 1, AI_MATKEY_COLOR_REFLECTIVE);

        // scalar properties
        mat.AddProperty(&effect.mShininess, 1, AI_MATKEY_SHININESS);
        mat.AddProperty(&effect.mReflectivity, 1, AI_MATKEY_REFLECTIVITY);
        mat.AddProperty(&effect.mRefractIndex, 1, AI_MATKEY_REFRACTI);

        // transparency, a very hard one. seemingly not all files are following the
        // specification here (1.0 transparency => completely opaque)...
        // therefore, we let the opportunity for the user to manually invert
        // the transparency if necessary and we add preliminary support for RGB_ZERO mode
        if (effect.mTransparency >= 0.f && effect.mTransparency <= 1.f) {
            // handle RGB transparency completely, cf Collada specs 1.5.0 pages 249 and 304
            if (effect.mRGBTransparency) {
                // use luminance as defined by ISO/CIE color standards (see ITU-R Recommendation BT.709-4)
                effect.mTransparency *= (0.212671f * effect.mTransparent.r +
                                         0.715160f * effect.mTransparent.g +
                                         0.072169f * effect.mTransparent.b);

                effect.mTransparent.a = 1.f;

                mat.AddProperty(&effect.mTransparent, 1, AI_MATKEY_COLOR_TRANSPARENT);
            } else {
                effect.mTransparency *= effect.mTransparent.a;
            }

            if (effect.mInvertTransparency) {
                effect.mTransparency = 1.f - effect.mTransparency;
            }

            // Is the material finally transparent ?
            if (effect.mHasTransparency || effect.mTransparency < 1.f) {
                mat.AddProperty(&effect.mTransparency, 1, AI_MATKEY_OPACITY);
            }
        }

        // add textures, if given
        if (!effect.mTexAmbient.mName.empty()) {
            // It is merely a light-map
            AddTexture(mat, pParser, effect, effect.mTexAmbient, aiTextureType_LIGHTMAP);
        }

        if (!effect.mTexEmissive.mName.empty())
            AddTexture(mat, pParser, effect, effect.mTexEmissive, aiTextureType_EMISSIVE);

        if (!effect.mTexSpecular.mName.empty())
            AddTexture(mat, pParser, effect, effect.mTexSpecular, aiTextureType_SPECULAR);

        if (!effect.mTexDiffuse.mName.empty())
            AddTexture(mat, pParser, effect, effect.mTexDiffuse, aiTextureType_DIFFUSE);

        if (!effect.mTexBump.mName.empty())
            AddTexture(mat, pParser, effect, effect.mTexBump, aiTextureType_NORMALS);

        if (!effect.mTexTransparent.mName.empty())
            AddTexture(mat, pParser, effect, effect.mTexTransparent, aiTextureType_OPACITY);

        if (!effect.mTexReflective.mName.empty())
            AddTexture(mat, pParser, effect, effect.mTexReflective, aiTextureType_REFLECTION);
    }
}

// ------------------------------------------------------------------------------------------------
// Constructs materials from the collada material definitions
void ColladaLoader::BuildMaterials(ColladaParser &pParser, aiScene * /*pScene*/) {
    newMats.reserve(pParser.mMaterialLibrary.size());

    for (ColladaParser::MaterialLibrary::const_iterator matIt = pParser.mMaterialLibrary.begin();
            matIt != pParser.mMaterialLibrary.end(); ++matIt) {
        const Material &material = matIt->second;
        // a material is only a reference to an effect
        ColladaParser::EffectLibrary::iterator effIt = pParser.mEffectLibrary.find(material.mEffect);
        if (effIt == pParser.mEffectLibrary.end())
            continue;
        Effect &effect = effIt->second;

        // create material
        aiMaterial *mat = new aiMaterial;
        aiString name(material.mName.empty() ? matIt->first : material.mName);
        mat->AddProperty(&name, AI_MATKEY_NAME);

        // store the material
        mMaterialIndexByName[matIt->first] = newMats.size();
        newMats.emplace_back(&effect, mat);
    }
    // ScenePreprocessor generates a default material automatically if none is there.
    // All further code here in this loader works well without a valid material so
    // we can safely let it to ScenePreprocessor.
}

// ------------------------------------------------------------------------------------------------
// Resolves the texture name for the given effect texture entry and loads the texture data
aiString ColladaLoader::FindFilenameForEffectTexture(const ColladaParser &pParser,
        const Effect &pEffect, const std::string &pName) {
    aiString result;

    // recurse through the param references until we end up at an image
    std::string name = pName;
    while (1) {
        // the given string is a param entry. Find it
        Effect::ParamLibrary::const_iterator it = pEffect.mParams.find(name);
        // if not found, we're at the end of the recursion. The resulting string should be the image ID
        if (it == pEffect.mParams.end())
            break;

        // else recurse on
        name = it->second.mReference;
    }

    // find the image referred by this name in the image library of the scene
    ColladaParser::ImageLibrary::const_iterator imIt = pParser.mImageLibrary.find(name);
    if (imIt == pParser.mImageLibrary.end()) {
        ASSIMP_LOG_WARN("Collada: Unable to resolve effect texture entry \"", pName, "\", ended up at ID \"", name, "\".");

        //set default texture file name
        result.Set(name + ".jpg");
        ColladaParser::UriDecodePath(result);
        return result;
    }

    // if this is an embedded texture image setup an aiTexture for it
    if (!imIt->second.mImageData.empty()) {
        aiTexture *tex = new aiTexture();

        // Store embedded texture name reference
        tex->mFilename.Set(imIt->second.mFileName.c_str());
        result.Set(imIt->second.mFileName);

        // setup format hint
        if (imIt->second.mEmbeddedFormat.length() >= HINTMAXTEXTURELEN) {
            ASSIMP_LOG_WARN("Collada: texture format hint is too long, truncating to 3 characters");
        }
        strncpy(tex->achFormatHint, imIt->second.mEmbeddedFormat.c_str(), 3);

        // and copy texture data
        tex->mHeight = 0;
        tex->mWidth = static_cast<unsigned int>(imIt->second.mImageData.size());
        tex->pcData = (aiTexel *)new char[tex->mWidth];
        memcpy(tex->pcData, &imIt->second.mImageData[0], tex->mWidth);

        // and add this texture to the list
        mTextures.push_back(tex);
        return result;
    }

    if (imIt->second.mFileName.empty()) {
        throw DeadlyImportError("Collada: Invalid texture, no data or file reference given");
    }

    result.Set(imIt->second.mFileName);

    return result;
}

// ------------------------------------------------------------------------------------------------
// Reads a float value from an accessor and its data array.
ai_real ColladaLoader::ReadFloat(const Accessor &pAccessor, const Data &pData, size_t pIndex, size_t pOffset) const {
    size_t pos = pAccessor.mStride * pIndex + pAccessor.mOffset + pOffset;
    ai_assert(pos < pData.mValues.size());
    return pData.mValues[pos];
}

// ------------------------------------------------------------------------------------------------
// Reads a string value from an accessor and its data array.
const std::string &ColladaLoader::ReadString(const Accessor &pAccessor, const Data &pData, size_t pIndex) const {
    size_t pos = pAccessor.mStride * pIndex + pAccessor.mOffset;
    ai_assert(pos < pData.mStrings.size());
    return pData.mStrings[pos];
}

// ------------------------------------------------------------------------------------------------
// Collects all nodes into the given array
void ColladaLoader::CollectNodes(const aiNode *pNode, std::vector<const aiNode *> &poNodes) const {
    poNodes.push_back(pNode);
    for (size_t a = 0; a < pNode->mNumChildren; ++a) {
        CollectNodes(pNode->mChildren[a], poNodes);
    }
}

// ------------------------------------------------------------------------------------------------
// Finds a node in the collada scene by the given name
const Node *ColladaLoader::FindNode(const Node *pNode, const std::string &pName) const {
    if (pNode->mName == pName || pNode->mID == pName)
        return pNode;

    for (auto a : pNode->mChildren) {
        const Collada::Node *node = FindNode(a, pName);
        if (node) {
            return node;
        }
    }

    return nullptr;
}

// ------------------------------------------------------------------------------------------------
// Finds a node in the collada scene by the given SID
const Node *ColladaLoader::FindNodeBySID(const Node *pNode, const std::string &pSID) const {
    if (nullptr == pNode) {
        return nullptr;
    }

    if (pNode->mSID == pSID) {
        return pNode;
    }

    for (auto a : pNode->mChildren) {
        const Collada::Node *node = FindNodeBySID(a, pSID);
        if (node) {
            return node;
        }
    }

    return nullptr;
}

// ------------------------------------------------------------------------------------------------
// Finds a proper unique name for a node derived from the collada-node's properties.
// The name must be unique for proper node-bone association.
std::string ColladaLoader::FindNameForNode(const Node *pNode) {
    // If explicitly requested, just use the collada name.
    if (useColladaName) {
        if (!pNode->mName.empty()) {
            return pNode->mName;
        } else {
            return format() << "$ColladaAutoName$_" << mNodeNameCounter++;
        }
    } else {
        // Now setup the name of the assimp node. The collada name might not be
        // unique, so we use the collada ID.
        if (!pNode->mID.empty())
            return pNode->mID;
        else if (!pNode->mSID.empty())
            return pNode->mSID;
        else {
            // No need to worry. Unnamed nodes are no problem at all, except
            // if cameras or lights need to be assigned to them.
            return format() << "$ColladaAutoName$_" << mNodeNameCounter++;
        }
    }
}

} // Namespace Assimp

#endif // !! ASSIMP_BUILD_NO_DAE_IMPORTER<|MERGE_RESOLUTION|>--- conflicted
+++ resolved
@@ -116,42 +116,11 @@
 
 // ------------------------------------------------------------------------------------------------
 // Returns whether the class can handle the format of the given file.
-<<<<<<< HEAD
-bool ColladaLoader::CanRead(const std::string &pFile, IOSystem *pIOHandler, bool checkSig) const {
-    // check file extension
-    const std::string extension = GetExtension(pFile);
-    const bool readSig = checkSig && (pIOHandler != nullptr);
-    if (!readSig) {
-        if (extension == "dae" || extension == "zae") {
-            return true;
-        }
-    } else {
-        // Look for a DAE file inside, but don't extract it
-        ZipArchiveIOSystem zip_archive(pIOHandler, pFile);
-        if (zip_archive.isOpen()) {
-            return !ColladaParser::ReadZaeManifest(zip_archive).empty();
-        }
-    }
-
-    // XML - too generic, we need to open the file and search for typical keywords
-    if (extension == "xml" || !extension.length() || checkSig) {
-        //  If CanRead() is called in order to check whether we
-        //  support a specific file extension in general pIOHandler
-        //  might be nullptr and it's our duty to return true here.
-        if (nullptr == pIOHandler) {
-            return true;
-        }
-        static const char * const tokens[] = {
-            "<collada"
-        };
-        return SearchFileHeaderForToken(pIOHandler, pFile, tokens, 1);
-=======
 bool ColladaLoader::CanRead(const std::string &pFile, IOSystem *pIOHandler, bool /*checkSig*/) const {
     // Look for a DAE file inside, but don't extract it
     ZipArchiveIOSystem zip_archive(pIOHandler, pFile);
     if (zip_archive.isOpen()) {
         return !ColladaParser::ReadZaeManifest(zip_archive).empty();
->>>>>>> b82d9f4b
     }
 
     static const char *tokens[] = { "<collada" };
