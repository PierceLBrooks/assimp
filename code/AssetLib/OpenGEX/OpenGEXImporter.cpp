/*
Open Asset Import Library (assimp)
----------------------------------------------------------------------

Copyright (c) 2006-2022, assimp team

All rights reserved.

Redistribution and use of this software in source and binary forms,
with or without modification, are permitted provided that the
following conditions are met:

* Redistributions of source code must retain the above
copyright notice, this list of conditions and the
following disclaimer.

* Redistributions in binary form must reproduce the above
copyright notice, this list of conditions and the
following disclaimer in the documentation and/or other
materials provided with the distribution

* Neither the name of the assimp team, nor the names of its
contributors may be used to endorse or promote products
derived from this software without specific prior
written permission of the assimp team.

THIS SOFTWARE IS PROVIDED BY THE COPYRIGHT HOLDERS AND CONTRIBUTORS
"AS IS" AND ANY EXPRESS OR IMPLIED WARRANTIES, INCLUDING, BUT NOT
LIMITED TO, THE IMPLIED WARRANTIES OF MERCHANTABILITY AND FITNESS FOR
A PARTICULAR PURPOSE ARE DISCLAIMED. IN NO EVENT SHALL THE COPYRIGHT
OWNER OR CONTRIBUTORS BE LIABLE FOR ANY DIRECT, INDIRECT, INCIDENTAL,
SPECIAL, EXEMPLARY, OR CONSEQUENTIAL DAMAGES (INCLUDING, BUT NOT
LIMITED TO, PROCUREMENT OF SUBSTITUTE GOODS OR SERVICES; LOSS OF USE,
DATA, OR PROFITS; OR BUSINESS INTERRUPTION) HOWEVER CAUSED AND ON ANY
THEORY OF LIABILITY, WHETHER IN CONTRACT, STRICT LIABILITY, OR TORT
(INCLUDING NEGLIGENCE OR OTHERWISE) ARISING IN ANY WAY OUT OF THE USE
OF THIS SOFTWARE, EVEN IF ADVISED OF THE POSSIBILITY OF SUCH DAMAGE.

----------------------------------------------------------------------
*/
#ifndef ASSIMP_BUILD_NO_OPENGEX_IMPORTER

#include "AssetLib/OpenGEX/OpenGEXImporter.h"
#include "PostProcessing/MakeVerboseFormat.h"

#include <assimp/DefaultIOSystem.h>
#include <assimp/StringComparison.h>
#include <assimp/StringUtils.h>
#include <assimp/DefaultLogger.hpp>
#include <assimp/ai_assert.h>
#include <assimp/importerdesc.h>
#include <assimp/scene.h>
#include <openddlparser/OpenDDLParser.h>

static const aiImporterDesc desc = {
    "Open Game Engine Exchange",
    "",
    "",
    "",
    aiImporterFlags_SupportTextFlavour,
    0,
    0,
    0,
    0,
    "ogex"
};

namespace Grammar {
    static const char* MetricType = "Metric";
    static const char *Metric_DistanceType = "distance";
    static const char *Metric_AngleType = "angle";
    static const char *Metric_TimeType = "time";
    static const char *Metric_UpType = "up";
    static const char *NameType = "Name";
    static const char *ObjectRefType = "ObjectRef";
    static const char *MaterialRefType = "MaterialRef";
    static const char *MetricKeyType = "key";
    static const char *GeometryNodeType = "GeometryNode";
    static const char *CameraNodeType = "CameraNode";
    static const char *LightNodeType = "LightNode";
    static const char *GeometryObjectType = "GeometryObject";
    static const char *CameraObjectType = "CameraObject";
    static const char *LightObjectType = "LightObject";
    static const char *TransformType = "Transform";
    static const char *MeshType = "Mesh";
    static const char *VertexArrayType = "VertexArray";
    static const char *IndexArrayType = "IndexArray";
    static const char *MaterialType = "Material";
    static const char *ColorType = "Color";
    static const char *ParamType = "Param";
    static const char *TextureType = "Texture";
    static const char *AttenType = "Atten";

    static const char *DiffuseColorToken = "diffuse";
    static const char *SpecularColorToken = "specular";
    static const char *EmissionColorToken = "emission";

    static const char *DiffuseTextureToken = "diffuse";
    static const char *DiffuseSpecularTextureToken = "specular";
    static const char *SpecularPowerTextureToken = "specular_power";
    static const char *EmissionTextureToken = "emission";
    static const char *OpacyTextureToken = "opacity";
    static const char *TransparencyTextureToken = "transparency";
    static const char *NormalTextureToken = "normal";

    enum TokenType {
        NoneType = -1,
        MetricToken,
        NameToken,
        ObjectRefToken,
        MaterialRefToken,
        MetricKeyToken,
        GeometryNodeToken,
        CameraNodeToken,
        LightNodeToken,
        GeometryObjectToken,
        CameraObjectToken,
        LightObjectToken,
        TransformToken,
        MeshToken,
        VertexArrayToken,
        IndexArrayToken,
        MaterialToken,
        ColorToken,
        ParamToken,
        TextureToken,
        AttenToken
    };

    static const std::string ValidMetricToken[4] = {
        Metric_DistanceType,
        Metric_AngleType,
        Metric_TimeType,
        Metric_UpType
    };

    static int isValidMetricType(const char *token) {
        if (nullptr == token) {
            return false;
        }

        int idx(-1);
        for (size_t i = 0; i < 4; i++) {
            if (ValidMetricToken[i] == token) {
                idx = (int)i;
                break;
            }
        }

        return idx;
    }

    static TokenType matchTokenType(const char *tokenType) {
        if (MetricType == tokenType) {
            return MetricToken;
        } else if (NameType == tokenType) {
            return NameToken;
        } else if (ObjectRefType == tokenType) {
            return ObjectRefToken;
        } else if (MaterialRefType == tokenType) {
            return MaterialRefToken;
        } else if (MetricKeyType == tokenType) {
            return MetricKeyToken;
        } else if (GeometryNodeType == tokenType) {
            return GeometryNodeToken;
        } else if (CameraNodeType == tokenType) {
            return CameraNodeToken;
        } else if (LightNodeType == tokenType) {
            return LightNodeToken;
        } else if (GeometryObjectType == tokenType) {
            return GeometryObjectToken;
        } else if (CameraObjectType == tokenType) {
            return CameraObjectToken;
        } else if (LightObjectType == tokenType) {
            return LightObjectToken;
        } else if (TransformType == tokenType) {
            return TransformToken;
        } else if (MeshType == tokenType) {
            return MeshToken;
        } else if (VertexArrayType == tokenType) {
            return VertexArrayToken;
        } else if (IndexArrayType == tokenType) {
            return IndexArrayToken;
        } else if (MaterialType == tokenType) {
            return MaterialToken;
        } else if (ColorType == tokenType) {
            return ColorToken;
        } else if (ParamType == tokenType) {
            return ParamToken;
        } else if (TextureType == tokenType) {
            return TextureToken;
        } else if (AttenType == tokenType) {
            return AttenToken;
        }

        return NoneType;
    }
} // Namespace Grammar

namespace Assimp {
namespace OpenGEX {

USE_ODDLPARSER_NS

//------------------------------------------------------------------------------------------------
static void propId2StdString(Property *prop, std::string &name, std::string &key) {
    name = key = std::string();
    if (nullptr == prop) {
        return;
    }

    if (nullptr != prop->m_key) {
#ifdef ASSIMP_USE_HUNTER
        name = prop->m_key->m_text.m_buffer;
#else
        name = prop->m_key->m_buffer;
#endif
        if (Value::ValueType::ddl_string == prop->m_value->m_type) {
            key = prop->m_value->getString();
        }
    }
}

//------------------------------------------------------------------------------------------------
static void logDDLParserMessage (LogSeverity severity, const std::string &rawmsg) {
    std::string msg = ai_str_toprintable(rawmsg);
    switch (severity) {
    case ddl_debug_msg: ASSIMP_LOG_DEBUG(msg);         break;
    case ddl_info_msg:  ASSIMP_LOG_INFO(msg);          break;
    case ddl_warn_msg:  ASSIMP_LOG_WARN(msg);          break;
    case ddl_error_msg: ASSIMP_LOG_ERROR(msg);         break;
    default:            ASSIMP_LOG_VERBOSE_DEBUG(msg); break;
    }
}

//------------------------------------------------------------------------------------------------
OpenGEXImporter::VertexContainer::VertexContainer() :
        m_numColors(0), m_colors(nullptr), m_numUVComps(), m_textureCoords() {
    // empty
}

//------------------------------------------------------------------------------------------------
OpenGEXImporter::VertexContainer::~VertexContainer() {
    delete[] m_colors;

    for (auto &texcoords : m_textureCoords) {
        delete[] texcoords;
    }
}

//------------------------------------------------------------------------------------------------
OpenGEXImporter::RefInfo::RefInfo(aiNode *node, Type type, std::vector<std::string> &names) :
        m_node(node),
        m_type(type),
        m_Names(names) {
    // empty
}

//------------------------------------------------------------------------------------------------
OpenGEXImporter::RefInfo::~RefInfo() {
    // empty
}

//------------------------------------------------------------------------------------------------
OpenGEXImporter::OpenGEXImporter() :
        m_root(nullptr),
        m_nodeChildMap(),
        m_meshCache(),
        m_mesh2refMap(),
        m_material2refMap(),
        m_ctx(nullptr),
        m_metrics(),
        m_currentNode(nullptr),
        m_currentVertices(),
        m_currentMesh(nullptr),
        m_currentMaterial(nullptr),
        m_currentLight(nullptr),
        m_currentCamera(nullptr),
        m_tokenType(Grammar::NoneType),
        m_materialCache(),
        m_cameraCache(),
        m_lightCache(),
        m_nodeStack(),
        m_unresolvedRefStack() {
    // empty
}

//------------------------------------------------------------------------------------------------
OpenGEXImporter::~OpenGEXImporter() {
}

//------------------------------------------------------------------------------------------------
<<<<<<< HEAD
bool OpenGEXImporter::CanRead(const std::string &file, IOSystem *pIOHandler, bool checkSig) const {
    bool canRead(false);
    if (!checkSig) {
        canRead = SimpleExtensionCheck(file, "ogex");
    } else {
        static const char * const token[] = { "Metric", "GeometryNode", "VertexArray (attrib", "IndexArray" };
        canRead = SearchFileHeaderForToken(pIOHandler, file, token, 4);
    }

    return canRead;
=======
bool OpenGEXImporter::CanRead(const std::string &file, IOSystem *pIOHandler, bool /*checkSig*/) const {
    static const char *tokens[] = { "Metric", "GeometryNode", "VertexArray (attrib", "IndexArray" };
    return SearchFileHeaderForToken(pIOHandler, file, tokens, AI_COUNT_OF(tokens));
>>>>>>> b82d9f4b
}

//------------------------------------------------------------------------------------------------
void OpenGEXImporter::InternReadFile(const std::string &filename, aiScene *pScene, IOSystem *pIOHandler) {
    // open source file
    IOStream *file = pIOHandler->Open(filename, "rb");
    if (!file) {
        throw DeadlyImportError("Failed to open file ", filename);
    }

    std::vector<char> buffer;
    TextFileToBuffer(file, buffer);
    pIOHandler->Close(file);

    OpenDDLParser myParser;
    myParser.setLogCallback(&logDDLParserMessage);
    myParser.setBuffer(&buffer[0], buffer.size());
    bool success(myParser.parse());
    if (success) {
        m_ctx = myParser.getContext();
        pScene->mRootNode = new aiNode;
        pScene->mRootNode->mName.Set(filename);
        handleNodes(m_ctx->m_root, pScene);
    }

    copyMeshes(pScene);
    copyCameras(pScene);
    copyLights(pScene);
    copyMaterials(pScene);
    resolveReferences();
    createNodeTree(pScene);
}

//------------------------------------------------------------------------------------------------
const aiImporterDesc *OpenGEXImporter::GetInfo() const {
    return &desc;
}

//------------------------------------------------------------------------------------------------
void OpenGEXImporter::SetupProperties(const Importer *pImp) {
    if (nullptr == pImp) {
        return;
    }
}

//------------------------------------------------------------------------------------------------
void OpenGEXImporter::handleNodes(DDLNode *node, aiScene *pScene) {
    if (nullptr == node) {
        return;
    }

    DDLNode::DllNodeList children = node->getChildNodeList();
    for (DDLNode::DllNodeList::iterator it = children.begin(); it != children.end(); ++it) {
        Grammar::TokenType tokenType(Grammar::matchTokenType((*it)->getType().c_str()));
        switch (tokenType) {
        case Grammar::MetricToken:
            handleMetricNode(*it, pScene);
            break;

        case Grammar::NameToken:
            handleNameNode(*it, pScene);
            break;

        case Grammar::ObjectRefToken:
            handleObjectRefNode(*it, pScene);
            break;

        case Grammar::MaterialRefToken:
            handleMaterialRefNode(*it, pScene);
            break;

        case Grammar::MetricKeyToken:
            break;

        case Grammar::GeometryNodeToken:
            handleGeometryNode(*it, pScene);
            break;

        case Grammar::CameraNodeToken:
            handleCameraNode(*it, pScene);
            break;

        case Grammar::LightNodeToken:
            handleLightNode(*it, pScene);
            break;

        case Grammar::GeometryObjectToken:
            handleGeometryObject(*it, pScene);
            break;

        case Grammar::CameraObjectToken:
            handleCameraObject(*it, pScene);
            break;

        case Grammar::LightObjectToken:
            handleLightObject(*it, pScene);
            break;

        case Grammar::TransformToken:
            handleTransformNode(*it, pScene);
            break;

        case Grammar::MeshToken:
            handleMeshNode(*it, pScene);
            break;

        case Grammar::VertexArrayToken:
            handleVertexArrayNode(*it, pScene);
            break;

        case Grammar::IndexArrayToken:
            handleIndexArrayNode(*it, pScene);
            break;

        case Grammar::MaterialToken:
            handleMaterialNode(*it, pScene);
            break;

        case Grammar::ColorToken:
            handleColorNode(*it, pScene);
            break;

        case Grammar::ParamToken:
            handleParamNode(*it, pScene);
            break;

        case Grammar::TextureToken:
            handleTextureNode(*it, pScene);
            break;

        default:
            break;
        }
    }
}

//------------------------------------------------------------------------------------------------
void OpenGEXImporter::handleMetricNode(DDLNode *node, aiScene * /*pScene*/) {
    if (nullptr == node || nullptr == m_ctx) {
        return;
    }

    if (m_ctx->m_root != node->getParent()) {
        return;
    }

    Property *prop(node->getProperties());
    while (nullptr != prop) {
        if (nullptr != prop->m_key) {
            if (Value::ValueType::ddl_string == prop->m_value->m_type) {
                std::string valName((char *)prop->m_value->m_data);
                int type(Grammar::isValidMetricType(valName.c_str()));
                if (Grammar::NoneType != type) {
                    Value *val(node->getValue());
                    if (nullptr != val) {
                        if (Value::ValueType::ddl_float == val->m_type) {
                            m_metrics[type].m_floatValue = val->getFloat();
                        } else if (Value::ValueType::ddl_int32 == val->m_type) {
                            m_metrics[type].m_intValue = val->getInt32();
                        } else if (Value::ValueType::ddl_string == val->m_type) {
                            m_metrics[type].m_stringValue = std::string(val->getString());
                        } else {
                            throw DeadlyImportError("OpenGEX: invalid data type for Metric node.");
                        }
                    }
                }
            }
        }
        prop = prop->m_next;
    }
}

//------------------------------------------------------------------------------------------------
void OpenGEXImporter::handleNameNode(DDLNode *node, aiScene * /*pScene*/) {
    if (nullptr == m_currentNode) {
        throw DeadlyImportError("No current node for name.");
        return;
    }

    Value *val(node->getValue());
    if (nullptr != val) {
        if (Value::ValueType::ddl_string != val->m_type) {
            throw DeadlyImportError("OpenGEX: invalid data type for value in node name.");
            return;
        }

        const std::string name(val->getString());
        if (m_tokenType == Grammar::GeometryNodeToken || m_tokenType == Grammar::LightNodeToken || m_tokenType == Grammar::CameraNodeToken) {
            m_currentNode->mName.Set(name.c_str());
        } else if (m_tokenType == Grammar::MaterialToken) {
            aiString aiName;
            aiName.Set(name);
            m_currentMaterial->AddProperty(&aiName, AI_MATKEY_NAME);
            m_material2refMap[name] = m_materialCache.size() - 1;
        }
    }
}

//------------------------------------------------------------------------------------------------
static void getRefNames(DDLNode *node, std::vector<std::string> &names) {
    ai_assert(nullptr != node);

    Reference *ref = node->getReferences();
    if (nullptr != ref) {
        for (size_t i = 0; i < ref->m_numRefs; i++) {
            Name *currentName(ref->m_referencedName[i]);
            if (nullptr != currentName && nullptr != currentName->m_id) {
#ifdef ASSIMP_USE_HUNTER
                const std::string name(currentName->m_id->m_text.m_buffer);
#else
                const std::string name(currentName->m_id->m_buffer);
#endif
                if (!name.empty()) {
                    names.push_back(name);
                }
            }
        }
    }
}

//------------------------------------------------------------------------------------------------
void OpenGEXImporter::handleObjectRefNode(DDLNode *node, aiScene * /*pScene*/) {
    if (nullptr == m_currentNode) {
        throw DeadlyImportError("No parent node for name.");
        return;
    }

    std::vector<std::string> objRefNames;
    getRefNames(node, objRefNames);

    // when we are dealing with a geometry node prepare the mesh cache
    if (m_tokenType == Grammar::GeometryNodeToken) {
        m_currentNode->mNumMeshes = static_cast<unsigned int>(objRefNames.size());
        m_currentNode->mMeshes = new unsigned int[objRefNames.size()];
        if (!objRefNames.empty()) {
            m_unresolvedRefStack.push_back(std::unique_ptr<RefInfo>(new RefInfo(m_currentNode, RefInfo::MeshRef, objRefNames)));
        }
    } else if (m_tokenType == Grammar::LightNodeToken) {
        // TODO!
    } else if (m_tokenType == Grammar::CameraNodeToken) {
        // TODO!
    }
}

//------------------------------------------------------------------------------------------------
void OpenGEXImporter::handleMaterialRefNode(ODDLParser::DDLNode *node, aiScene * /*pScene*/) {
    if (nullptr == m_currentNode) {
        throw DeadlyImportError("No parent node for name.");
        return;
    }

    std::vector<std::string> matRefNames;
    getRefNames(node, matRefNames);
    if (!matRefNames.empty()) {
        m_unresolvedRefStack.push_back(std::unique_ptr<RefInfo>(new RefInfo(m_currentNode, RefInfo::MaterialRef, matRefNames)));
    }
}

//------------------------------------------------------------------------------------------------
void OpenGEXImporter::handleGeometryNode(DDLNode *node, aiScene *pScene) {
    aiNode *newNode = new aiNode;
    pushNode(newNode, pScene);
    m_tokenType = Grammar::GeometryNodeToken;
    m_currentNode = newNode;
    handleNodes(node, pScene);

    popNode();
}

//------------------------------------------------------------------------------------------------
void OpenGEXImporter::handleCameraNode(DDLNode *node, aiScene *pScene) {
    aiCamera *camera(new aiCamera);
    m_cameraCache.push_back(camera);
    m_currentCamera = camera;

    aiNode *newNode = new aiNode;
    pushNode(newNode, pScene);
    m_tokenType = Grammar::CameraNodeToken;
    m_currentNode = newNode;

    handleNodes(node, pScene);

    popNode();

    m_currentCamera->mName.Set(newNode->mName.C_Str());
}

//------------------------------------------------------------------------------------------------
void OpenGEXImporter::handleLightNode(ODDLParser::DDLNode *node, aiScene *pScene) {
    aiLight *light(new aiLight);
    m_lightCache.push_back(light);
    m_currentLight = light;

    aiNode *newNode = new aiNode;
    m_tokenType = Grammar::LightNodeToken;
    m_currentNode = newNode;
    pushNode(newNode, pScene);

    handleNodes(node, pScene);

    popNode();

    m_currentLight->mName.Set(newNode->mName.C_Str());
}

//------------------------------------------------------------------------------------------------
void OpenGEXImporter::handleGeometryObject(DDLNode *node, aiScene *pScene) {
    // parameters will be parsed normally in the tree, so just go for it
    handleNodes(node, pScene);
}

//------------------------------------------------------------------------------------------------
void OpenGEXImporter::handleCameraObject(ODDLParser::DDLNode *node, aiScene *pScene) {
    // parameters will be parsed normally in the tree, so just go for it

    handleNodes(node, pScene);
}

//------------------------------------------------------------------------------------------------
void OpenGEXImporter::handleLightObject(ODDLParser::DDLNode *node, aiScene *pScene) {
    aiLight *light(new aiLight);
    m_lightCache.push_back(light);
    std::string objName = node->getName();
    if (!objName.empty()) {
        light->mName.Set(objName);
    }
    m_currentLight = light;

    Property *prop(node->findPropertyByName("type"));
    if (nullptr != prop) {
        if (nullptr != prop->m_value) {
            std::string typeStr(prop->m_value->getString());
            if ("point" == typeStr) {
                m_currentLight->mType = aiLightSource_POINT;
            } else if ("spot" == typeStr) {
                m_currentLight->mType = aiLightSource_SPOT;
            } else if ("infinite" == typeStr) {
                m_currentLight->mType = aiLightSource_DIRECTIONAL;
            }
        }
    }

    // parameters will be parsed normally in the tree, so just go for it
    handleNodes(node, pScene);
}

//------------------------------------------------------------------------------------------------
static void setMatrix(aiNode *node, DataArrayList *transformData) {
    ai_assert(nullptr != node);
    ai_assert(nullptr != transformData);

    float m[16];
    size_t i(1);
    Value *next(transformData->m_dataList->m_next);
    m[0] = transformData->m_dataList->getFloat();
    while (next != nullptr) {
        m[i] = next->getFloat();
        next = next->m_next;
        i++;
    }

    ai_assert(i == 16);

    node->mTransformation.a1 = m[0];
    node->mTransformation.a2 = m[4];
    node->mTransformation.a3 = m[8];
    node->mTransformation.a4 = m[12];

    node->mTransformation.b1 = m[1];
    node->mTransformation.b2 = m[5];
    node->mTransformation.b3 = m[9];
    node->mTransformation.b4 = m[13];

    node->mTransformation.c1 = m[2];
    node->mTransformation.c2 = m[6];
    node->mTransformation.c3 = m[10];
    node->mTransformation.c4 = m[14];

    node->mTransformation.d1 = m[3];
    node->mTransformation.d2 = m[7];
    node->mTransformation.d3 = m[11];
    node->mTransformation.d4 = m[15];
}

//------------------------------------------------------------------------------------------------
void OpenGEXImporter::handleTransformNode(ODDLParser::DDLNode *node, aiScene * /*pScene*/) {
    if (nullptr == m_currentNode) {
        throw DeadlyImportError("No parent node for name.");
        return;
    }

    DataArrayList *transformData(node->getDataArrayList());
    if (nullptr != transformData) {
        if (transformData->m_numItems != 16) {
            throw DeadlyImportError("Invalid number of data for transform matrix.");
            return;
        }
        setMatrix(m_currentNode, transformData);
    }
}

//------------------------------------------------------------------------------------------------
void OpenGEXImporter::handleMeshNode(ODDLParser::DDLNode *node, aiScene *pScene) {
    m_currentMesh = new aiMesh;
    const size_t meshidx(m_meshCache.size());
    // ownership is transferred but a reference remains in m_currentMesh
    m_meshCache.emplace_back(m_currentMesh);

    Property *prop = node->getProperties();
    if (nullptr != prop) {
        std::string propName, propKey;
        propId2StdString(prop, propName, propKey);
        if ("primitive" == propName) {
            if ("points" == propKey) {
                m_currentMesh->mPrimitiveTypes |= aiPrimitiveType_POINT;
            } else if ("lines" == propKey) {
                m_currentMesh->mPrimitiveTypes |= aiPrimitiveType_LINE;
            } else if ("triangles" == propKey) {
                m_currentMesh->mPrimitiveTypes |= aiPrimitiveType_TRIANGLE;
            } else if ("quads" == propKey) {
                m_currentMesh->mPrimitiveTypes |= aiPrimitiveType_POLYGON;
            } else {
                ASSIMP_LOG_WARN(propKey, " is not supported primitive type.");
            }
        }
    }

    handleNodes(node, pScene);

    DDLNode *parent(node->getParent());
    if (nullptr != parent) {
        const std::string &name = parent->getName();
        m_mesh2refMap[name] = meshidx;
    }
}

//------------------------------------------------------------------------------------------------
enum MeshAttribute {
    None,
    Position,
    Color,
    Normal,
    TexCoord
};

constexpr auto PosToken = "position";
constexpr auto ColToken = "color";
constexpr auto NormalToken = "normal";
constexpr auto TexCoordToken = "texcoord";

//------------------------------------------------------------------------------------------------
static MeshAttribute getAttributeByName(const char *attribName) {
    ai_assert(nullptr != attribName);

    if (0 == strcmp(PosToken, attribName)) {
        return Position;
    } else if (0 == strcmp(ColToken, attribName)) {
        return Color;
    } else if (0 == strcmp(NormalToken, attribName)) {
        return Normal;
    } else if (0 == strcmp(TexCoordToken, attribName)) {
        return TexCoord;
    }

    return None;
}

//------------------------------------------------------------------------------------------------
static void fillVector3(aiVector3D *vec3, Value *vals) {
    ai_assert(nullptr != vec3);
    ai_assert(nullptr != vals);

    float x(0.0f), y(0.0f), z(0.0f);
    Value *next(vals);
    x = next->getFloat();
    next = next->m_next;
    y = next->getFloat();
    next = next->m_next;
    if (nullptr != next) {
        z = next->getFloat();
    }

    vec3->Set(x, y, z);
}

//------------------------------------------------------------------------------------------------
static void fillColor4(aiColor4D *col4, Value *vals) {
    ai_assert(nullptr != col4);
    ai_assert(nullptr != vals);

    Value *next(vals);
    col4->r = next->getFloat();
    next = next->m_next;
    if (!next) {
        throw DeadlyImportError("OpenGEX: Not enough values to fill 4-element color, only 1");
    }

    col4->g = next->getFloat();
    next = next->m_next;
    if (!next) {
        throw DeadlyImportError("OpenGEX: Not enough values to fill 4-element color, only 2");
    }

    col4->b = next->getFloat();
    next = next->m_next;
    if (!next) {
        throw DeadlyImportError("OpenGEX: Not enough values to fill 4-element color, only 3");
    }

    col4->a = next->getFloat();
}

//------------------------------------------------------------------------------------------------
static size_t countDataArrayListItems(DataArrayList *vaList) {
    size_t numItems(0);
    if (nullptr == vaList) {
        return numItems;
    }

    DataArrayList *next(vaList);
    while (nullptr != next) {
        if (nullptr != vaList->m_dataList) {
            numItems++;
        }
        next = next->m_next;
    }

    return numItems;
}

//------------------------------------------------------------------------------------------------
static void copyVectorArray(size_t numItems, DataArrayList *vaList, aiVector3D *vectorArray) {
    for (size_t i = 0; i < numItems; i++) {
        Value *next(vaList->m_dataList);
        fillVector3(&vectorArray[i], next);
        vaList = vaList->m_next;
    }
}

//------------------------------------------------------------------------------------------------
static void copyColor4DArray(size_t numItems, DataArrayList *vaList, aiColor4D *colArray) {
    for (size_t i = 0; i < numItems; i++) {
        Value *next(vaList->m_dataList);
        fillColor4(&colArray[i], next);
    }
}

//------------------------------------------------------------------------------------------------
void OpenGEXImporter::handleVertexArrayNode(ODDLParser::DDLNode *node, aiScene * /*pScene*/) {
    if (nullptr == node) {
        throw DeadlyImportError("No parent node for name.");
        return;
    }

    Property *prop = node->getProperties();
    if (nullptr != prop) {
        std::string propName, propKey;
        propId2StdString(prop, propName, propKey);
        MeshAttribute attribType(getAttributeByName(propKey.c_str()));
        if (None == attribType) {
            return;
        }

        DataArrayList *vaList = node->getDataArrayList();
        if (nullptr == vaList) {
            return;
        }

        const size_t numItems(countDataArrayListItems(vaList));

        if (Position == attribType) {
            m_currentVertices.m_vertices.resize(numItems);
            copyVectorArray(numItems, vaList, m_currentVertices.m_vertices.data());
        } else if (Color == attribType) {
            m_currentVertices.m_numColors = numItems;
            m_currentVertices.m_colors = new aiColor4D[numItems];
            copyColor4DArray(numItems, vaList, m_currentVertices.m_colors);
        } else if (Normal == attribType) {
            m_currentVertices.m_normals.resize(numItems);
            copyVectorArray(numItems, vaList, m_currentVertices.m_normals.data());
        } else if (TexCoord == attribType) {
            m_currentVertices.m_numUVComps[0] = numItems;
            m_currentVertices.m_textureCoords[0] = new aiVector3D[numItems];
            copyVectorArray(numItems, vaList, m_currentVertices.m_textureCoords[0]);
        }
    }
}

//------------------------------------------------------------------------------------------------
void OpenGEXImporter::handleIndexArrayNode(ODDLParser::DDLNode *node, aiScene * /*pScene*/) {
    if (nullptr == node) {
        throw DeadlyImportError("No parent node for name.");
        return;
    }

    if (nullptr == m_currentMesh) {
        throw DeadlyImportError("No current mesh for index data found.");
        return;
    }

    DataArrayList *vaList = node->getDataArrayList();
    if (nullptr == vaList) {
        return;
    }

    const size_t numItems(countDataArrayListItems(vaList));
    m_currentMesh->mNumFaces = static_cast<unsigned int>(numItems);
    m_currentMesh->mFaces = new aiFace[numItems];
    m_currentMesh->mNumVertices = static_cast<unsigned int>(numItems * 3);
    m_currentMesh->mVertices = new aiVector3D[m_currentMesh->mNumVertices];
    bool hasColors(false);
    if (m_currentVertices.m_numColors > 0) {
        m_currentMesh->mColors[0] = new aiColor4D[m_currentVertices.m_numColors];
        hasColors = true;
    }
    bool hasNormalCoords(false);
    if (!m_currentVertices.m_normals.empty()) {
        m_currentMesh->mNormals = new aiVector3D[m_currentMesh->mNumVertices];
        hasNormalCoords = true;
    }
    bool hasTexCoords(false);
    if (m_currentVertices.m_numUVComps[0] > 0) {
        m_currentMesh->mTextureCoords[0] = new aiVector3D[m_currentMesh->mNumVertices];
        hasTexCoords = true;
    }

    unsigned int index(0);
    for (size_t i = 0; i < m_currentMesh->mNumFaces; i++) {
        aiFace &current(m_currentMesh->mFaces[i]);
        current.mNumIndices = 3;
        current.mIndices = new unsigned int[current.mNumIndices];
        Value *next(vaList->m_dataList);
        for (size_t indices = 0; indices < current.mNumIndices; indices++) {
            const int idx(next->getUnsignedInt32());
            ai_assert(static_cast<size_t>(idx) <= m_currentVertices.m_vertices.size());
            ai_assert(index < m_currentMesh->mNumVertices);
            aiVector3D &pos = (m_currentVertices.m_vertices[idx]);
            m_currentMesh->mVertices[index].Set(pos.x, pos.y, pos.z);
            if (hasColors) {
                aiColor4D &col = m_currentVertices.m_colors[idx];
                m_currentMesh->mColors[0][index] = col;
            }
            if (hasNormalCoords) {
                aiVector3D &normal = (m_currentVertices.m_normals[idx]);
                m_currentMesh->mNormals[index].Set(normal.x, normal.y, normal.z);
            }
            if (hasTexCoords) {
                aiVector3D &tex = (m_currentVertices.m_textureCoords[0][idx]);
                m_currentMesh->mTextureCoords[0][index].Set(tex.x, tex.y, tex.z);
            }
            current.mIndices[indices] = index;
            index++;

            next = next->m_next;
        }
        vaList = vaList->m_next;
    }
}

//------------------------------------------------------------------------------------------------
static void getColorRGB3(aiColor3D *pColor, DataArrayList *colList) {
    if (nullptr == pColor || nullptr == colList) {
        return;
    }

    ai_assert(3 == colList->m_numItems);
    Value *val(colList->m_dataList);
    pColor->r = val->getFloat();
    val = val->getNext();
    pColor->g = val->getFloat();
    val = val->getNext();
    pColor->b = val->getFloat();
}

//------------------------------------------------------------------------------------------------
static void getColorRGB4(aiColor4D *pColor, DataArrayList *colList) {
    if (nullptr == pColor || nullptr == colList) {
        return;
    }

    ai_assert(4 == colList->m_numItems);
    Value *val(colList->m_dataList);
    pColor->r = val->getFloat();
    val = val->getNext();
    pColor->g = val->getFloat();
    val = val->getNext();
    pColor->b = val->getFloat();
    val = val->getNext();
    pColor->a = val->getFloat();
}

//------------------------------------------------------------------------------------------------
enum ColorType {
    NoneColor = 0,
    DiffuseColor,
    SpecularColor,
    EmissionColor,
    LightColor
};

//------------------------------------------------------------------------------------------------
static ColorType getColorType(Text *id) {
    if (nullptr == id) {
        return NoneColor;
    }

    if (*id == Grammar::DiffuseColorToken) {
        return DiffuseColor;
    } else if (*id == Grammar::SpecularColorToken) {
        return SpecularColor;
    } else if (*id == Grammar::EmissionColorToken) {
        return EmissionColor;
    } else if (*id == "light") {
        return LightColor;
    }

    return NoneColor;
}

//------------------------------------------------------------------------------------------------
void OpenGEXImporter::handleMaterialNode(ODDLParser::DDLNode *node, aiScene *pScene) {
    m_currentMaterial = new aiMaterial;
    m_materialCache.push_back(m_currentMaterial);
    m_tokenType = Grammar::MaterialToken;
    handleNodes(node, pScene);
}

//------------------------------------------------------------------------------------------------
void OpenGEXImporter::handleColorNode(ODDLParser::DDLNode *node, aiScene * /*pScene*/) {
    if (nullptr == node) {
        return;
    }

    Property *prop = node->findPropertyByName("attrib");
    if (nullptr != prop) {
        if (nullptr != prop->m_value) {
            DataArrayList *colList(node->getDataArrayList());
            if (nullptr == colList) {
                return;
            }
            aiColor3D col;
            if (3 == colList->m_numItems) {
                aiColor3D col3;
                getColorRGB3(&col3, colList);
                col = col3;
            } else {
                aiColor4D col4;
                getColorRGB4(&col4, colList);
                col.r = col4.r;
                col.g = col4.g;
                col.b = col4.b;
            }
#ifdef ASSIMP_USE_HUNTER
            const ColorType colType(getColorType(&prop->m_key->m_text));
#else
            const ColorType colType(getColorType(prop->m_key));
#endif
            if (DiffuseColor == colType) {
                m_currentMaterial->AddProperty(&col, 1, AI_MATKEY_COLOR_DIFFUSE);
            } else if (SpecularColor == colType) {
                m_currentMaterial->AddProperty(&col, 1, AI_MATKEY_COLOR_SPECULAR);
            } else if (EmissionColor == colType) {
                m_currentMaterial->AddProperty(&col, 1, AI_MATKEY_COLOR_EMISSIVE);
            } else if (LightColor == colType) {
                m_currentLight->mColorDiffuse = col;
            }
        }
    }
}

//------------------------------------------------------------------------------------------------
void OpenGEXImporter::handleTextureNode(ODDLParser::DDLNode *node, aiScene * /*pScene*/) {
    if (nullptr == node) {
        return;
    }

    Property *prop = node->findPropertyByName("attrib");
    if (nullptr != prop) {
        if (nullptr != prop->m_value) {
            Value *val(node->getValue());
            if (nullptr != val) {
                aiString tex;
                tex.Set(val->getString());
                if (prop->m_value->getString() == Grammar::DiffuseTextureToken) {
                    m_currentMaterial->AddProperty(&tex, AI_MATKEY_TEXTURE_DIFFUSE(0));
                } else if (prop->m_value->getString() == Grammar::DiffuseSpecularTextureToken) {
                    m_currentMaterial->AddProperty(&tex, AI_MATKEY_TEXTURE_SPECULAR(0));
                } else if (prop->m_value->getString() == Grammar::SpecularPowerTextureToken) {
                    m_currentMaterial->AddProperty(&tex, AI_MATKEY_TEXTURE_SPECULAR(0));
                } else if (prop->m_value->getString() == Grammar::EmissionTextureToken) {
                    m_currentMaterial->AddProperty(&tex, AI_MATKEY_TEXTURE_EMISSIVE(0));
                } else if (prop->m_value->getString() == Grammar::OpacyTextureToken) {
                    m_currentMaterial->AddProperty(&tex, AI_MATKEY_TEXTURE_OPACITY(0));
                } else if (prop->m_value->getString() == Grammar::TransparencyTextureToken) {
                    // ToDo!
                    // m_currentMaterial->AddProperty( &tex, AI_MATKEY_TEXTURE_DIFFUSE( 0 ) );
                } else if (prop->m_value->getString() == Grammar::NormalTextureToken) {
                    m_currentMaterial->AddProperty(&tex, AI_MATKEY_TEXTURE_NORMALS(0));
                } else {
                    ai_assert(false);
                }
            }
        }
    }
}

//------------------------------------------------------------------------------------------------
void OpenGEXImporter::handleParamNode(ODDLParser::DDLNode *node, aiScene * /*pScene*/) {
    if (nullptr == node) {
        return;
    }

    Property *prop = node->findPropertyByName("attrib");
    if (nullptr == prop) {
        return;
    }

    if (nullptr != prop->m_value) {
        Value *val(node->getValue());
        if (nullptr == val) {
            return;
        }
        const float floatVal(val->getFloat());
        if (0 == ASSIMP_strincmp("fov", prop->m_value->getString(), 3)) {
            m_currentCamera->mHorizontalFOV = floatVal;
        } else if (0 == ASSIMP_strincmp("near", prop->m_value->getString(), 4)) {
            m_currentCamera->mClipPlaneNear = floatVal;
        } else if (0 == ASSIMP_strincmp("far", prop->m_value->getString(), 3)) {
            m_currentCamera->mClipPlaneFar = floatVal;
        }
    }
}

//------------------------------------------------------------------------------------------------
void OpenGEXImporter::handleAttenNode(ODDLParser::DDLNode *node, aiScene * /*pScene*/) {
    if (nullptr == node) {
        return;
    }

    Property *prop = node->findPropertyByName("curve");
    if (nullptr != prop) {
        if (nullptr != prop->m_value) {
            Value *val(node->getValue());
            const float floatVal(val->getFloat());
            if (0 == strncmp("scale", prop->m_value->getString(), strlen("scale"))) {
                m_currentLight->mAttenuationQuadratic = floatVal;
            }
        }
    }
}

//------------------------------------------------------------------------------------------------
void OpenGEXImporter::copyMeshes(aiScene *pScene) {
    ai_assert(nullptr != pScene);

    if (m_meshCache.empty()) {
        return;
    }

    pScene->mNumMeshes = static_cast<unsigned int>(m_meshCache.size());
    pScene->mMeshes = new aiMesh *[pScene->mNumMeshes];
    for (unsigned int i = 0; i < pScene->mNumMeshes; i++) {
        pScene->mMeshes[i] = m_meshCache[i].release();
    }
}

//------------------------------------------------------------------------------------------------
void OpenGEXImporter::copyCameras(aiScene *pScene) {
    ai_assert(nullptr != pScene);

    if (m_cameraCache.empty()) {
        return;
    }

    pScene->mNumCameras = static_cast<unsigned int>(m_cameraCache.size());
    pScene->mCameras = new aiCamera *[pScene->mNumCameras];
    std::copy(m_cameraCache.begin(), m_cameraCache.end(), pScene->mCameras);
}

//------------------------------------------------------------------------------------------------
void OpenGEXImporter::copyLights(aiScene *pScene) {
    ai_assert(nullptr != pScene);

    if (m_lightCache.empty()) {
        return;
    }

    pScene->mNumLights = static_cast<unsigned int>(m_lightCache.size());
    pScene->mLights = new aiLight *[pScene->mNumLights];
    std::copy(m_lightCache.begin(), m_lightCache.end(), pScene->mLights);
}

//------------------------------------------------------------------------------------------------
void OpenGEXImporter::copyMaterials(aiScene *pScene) {
    ai_assert(nullptr != pScene);

    if (m_materialCache.empty()) {
        return;
    }

    pScene->mNumMaterials = static_cast<unsigned int>(m_materialCache.size());
    pScene->mMaterials = new aiMaterial *[pScene->mNumMaterials];
    std::copy(m_materialCache.begin(), m_materialCache.end(), pScene->mMaterials);
}

//------------------------------------------------------------------------------------------------
void OpenGEXImporter::resolveReferences() {
    if (m_unresolvedRefStack.empty()) {
        return;
    }

    RefInfo *currentRefInfo(nullptr);
    for (auto it = m_unresolvedRefStack.begin(); it != m_unresolvedRefStack.end(); ++it) {
        currentRefInfo = it->get();
        if (nullptr != currentRefInfo) {
            aiNode *node(currentRefInfo->m_node);
            if (RefInfo::MeshRef == currentRefInfo->m_type) {
                for (size_t i = 0; i < currentRefInfo->m_Names.size(); ++i) {
                    const std::string &name(currentRefInfo->m_Names[i]);
                    ReferenceMap::const_iterator curIt(m_mesh2refMap.find(name));
                    if (m_mesh2refMap.end() != curIt) {
                        unsigned int meshIdx = static_cast<unsigned int>(m_mesh2refMap[name]);
                        node->mMeshes[i] = meshIdx;
                    }
                }
            } else if (RefInfo::MaterialRef == currentRefInfo->m_type) {
                for (size_t i = 0; i < currentRefInfo->m_Names.size(); ++i) {
                    const std::string name(currentRefInfo->m_Names[i]);
                    ReferenceMap::const_iterator curIt(m_material2refMap.find(name));
                    if (m_material2refMap.end() != curIt) {
                        if (nullptr != m_currentMesh) {
                            unsigned int matIdx = static_cast<unsigned int>(m_material2refMap[name]);
                            if (m_currentMesh->mMaterialIndex != 0) {
                                ASSIMP_LOG_WARN("Override of material reference in current mesh by material reference.");
                            }
                            m_currentMesh->mMaterialIndex = matIdx;
                        } else {
                            ASSIMP_LOG_WARN("Cannot resolve material reference, because no current mesh is there.");
                        }
                    }
                }
            } else {
                throw DeadlyImportError("Unknown reference info to resolve.");
            }
        }
    }
}

//------------------------------------------------------------------------------------------------
void OpenGEXImporter::createNodeTree(aiScene *pScene) {
    if (nullptr == m_root) {
        return;
    }

    if (m_root->m_children.empty()) {
        return;
    }

    pScene->mRootNode->mNumChildren = static_cast<unsigned int>(m_root->m_children.size());
    pScene->mRootNode->mChildren = new aiNode *[pScene->mRootNode->mNumChildren];
    std::copy(m_root->m_children.begin(), m_root->m_children.end(), pScene->mRootNode->mChildren);
}

//------------------------------------------------------------------------------------------------
void OpenGEXImporter::pushNode(aiNode *node, aiScene *pScene) {
    ai_assert(nullptr != pScene);

    if (nullptr == node) {
        return;
    }

    ChildInfo *info(nullptr);
    if (m_nodeStack.empty()) {
        node->mParent = pScene->mRootNode;
        NodeChildMap::iterator it(m_nodeChildMap.find(node->mParent));
        if (m_nodeChildMap.end() == it) {
            info = new ChildInfo;
            m_root = info;
            m_nodeChildMap[node->mParent] = std::unique_ptr<ChildInfo>(info);
        } else {
            info = it->second.get();
        }
        info->m_children.push_back(node);
    } else {
        aiNode *parent(m_nodeStack.back());
        ai_assert(nullptr != parent);
        node->mParent = parent;
        NodeChildMap::iterator it(m_nodeChildMap.find(node->mParent));
        if (m_nodeChildMap.end() == it) {
            info = new ChildInfo;
            m_nodeChildMap[node->mParent] = std::unique_ptr<ChildInfo>(info);
        } else {
            info = it->second.get();
        }
        info->m_children.push_back(node);
    }
    m_nodeStack.push_back(node);
}

//------------------------------------------------------------------------------------------------
aiNode *OpenGEXImporter::popNode() {
    if (m_nodeStack.empty()) {
        return nullptr;
    }

    aiNode *node(top());
    m_nodeStack.pop_back();

    return node;
}

//------------------------------------------------------------------------------------------------
aiNode *OpenGEXImporter::top() const {
    if (m_nodeStack.empty()) {
        return nullptr;
    }

    return m_nodeStack.back();
}

//------------------------------------------------------------------------------------------------
void OpenGEXImporter::clearNodeStack() {
    m_nodeStack.clear();
}

//------------------------------------------------------------------------------------------------

} // Namespace OpenGEX
} // Namespace Assimp

#endif // ASSIMP_BUILD_NO_OPENGEX_IMPORTER<|MERGE_RESOLUTION|>--- conflicted
+++ resolved
@@ -290,22 +290,9 @@
 }
 
 //------------------------------------------------------------------------------------------------
-<<<<<<< HEAD
-bool OpenGEXImporter::CanRead(const std::string &file, IOSystem *pIOHandler, bool checkSig) const {
-    bool canRead(false);
-    if (!checkSig) {
-        canRead = SimpleExtensionCheck(file, "ogex");
-    } else {
-        static const char * const token[] = { "Metric", "GeometryNode", "VertexArray (attrib", "IndexArray" };
-        canRead = SearchFileHeaderForToken(pIOHandler, file, token, 4);
-    }
-
-    return canRead;
-=======
 bool OpenGEXImporter::CanRead(const std::string &file, IOSystem *pIOHandler, bool /*checkSig*/) const {
     static const char *tokens[] = { "Metric", "GeometryNode", "VertexArray (attrib", "IndexArray" };
     return SearchFileHeaderForToken(pIOHandler, file, tokens, AI_COUNT_OF(tokens));
->>>>>>> b82d9f4b
 }
 
 //------------------------------------------------------------------------------------------------
