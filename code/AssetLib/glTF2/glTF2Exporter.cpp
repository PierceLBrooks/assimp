--- conflicted
+++ resolved
@@ -976,25 +976,18 @@
 
         /*************** Targets for blendshapes ****************/
         if (aim->mNumAnimMeshes > 0) {
-<<<<<<< HEAD
             bool bUseSparse = this->mProperties->HasPropertyBool("GLTF2_SPARSE_ACCESSOR_EXP") &&
                               this->mProperties->GetPropertyBool("GLTF2_SPARSE_ACCESSOR_EXP");
             bool bIncludeNormal = this->mProperties->HasPropertyBool("GLTF2_TARGET_NORMAL_EXP") &&
                                   this->mProperties->GetPropertyBool("GLTF2_TARGET_NORMAL_EXP");
-=======
             bool bExportTargetNames = this->mProperties->HasPropertyBool("GLTF2_TARGETNAMES_EXP") &&
                               this->mProperties->GetPropertyBool("GLTF2_TARGETNAMES_EXP");
->>>>>>> 4ff5a06e
 
             p.targets.resize(aim->mNumAnimMeshes);
             for (unsigned int am = 0; am < aim->mNumAnimMeshes; ++am) {
                 aiAnimMesh *pAnimMesh = aim->mAnimMeshes[am];
-<<<<<<< HEAD
-=======
                 if (bExportTargetNames)
                     m->targetNames.push_back(pAnimMesh->mName.data);
-
->>>>>>> 4ff5a06e
                 // position
                 if (pAnimMesh->HasPositions()) {
                     // NOTE: in gltf it is the diff stored
