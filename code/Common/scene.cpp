/*
---------------------------------------------------------------------------
Open Asset Import Library (assimp)
---------------------------------------------------------------------------

Copyright (c) 2006-2021, assimp team

All rights reserved.

Redistribution and use of this software in source and binary forms,
with or without modification, are permitted provided that the following
conditions are met:

* Redistributions of source code must retain the above
copyright notice, this list of conditions and the
following disclaimer.

* Redistributions in binary form must reproduce the above
copyright notice, this list of conditions and the
following disclaimer in the documentation and/or other
materials provided with the distribution.

* Neither the name of the assimp team, nor the names of its
contributors may be used to endorse or promote products
derived from this software without specific prior
written permission of the assimp team.

THIS SOFTWARE IS PROVIDED BY THE COPYRIGHT HOLDERS AND CONTRIBUTORS
"AS IS" AND ANY EXPRESS OR IMPLIED WARRANTIES, INCLUDING, BUT NOT
LIMITED TO, THE IMPLIED WARRANTIES OF MERCHANTABILITY AND FITNESS FOR
A PARTICULAR PURPOSE ARE DISCLAIMED. IN NO EVENT SHALL THE COPYRIGHT
OWNER OR CONTRIBUTORS BE LIABLE FOR ANY DIRECT, INDIRECT, INCIDENTAL,
SPECIAL, EXEMPLARY, OR CONSEQUENTIAL DAMAGES (INCLUDING, BUT NOT
LIMITED TO, PROCUREMENT OF SUBSTITUTE GOODS OR SERVICES; LOSS OF USE,
DATA, OR PROFITS; OR BUSINESS INTERRUPTION) HOWEVER CAUSED AND ON ANY
THEORY OF LIABILITY, WHETHER IN CONTRACT, STRICT LIABILITY, OR TORT
(INCLUDING NEGLIGENCE OR OTHERWISE) ARISING IN ANY WAY OUT OF THE USE
OF THIS SOFTWARE, EVEN IF ADVISED OF THE POSSIBILITY OF SUCH DAMAGE.
---------------------------------------------------------------------------
*/
#include <assimp/scene.h>

<<<<<<< HEAD
aiNode::aiNode() :
        mName(""),
        mParent(nullptr),
        mNumChildren(0),
        mChildren(nullptr),
        mNumMeshes(0),
        mMeshes(nullptr),
        mMetaData(nullptr) {
=======
aiNode::aiNode()
: mName()
, mParent(nullptr)
, mNumChildren(0)
, mChildren(nullptr)
, mNumMeshes(0)
, mMeshes(nullptr)
, mMetaData(nullptr) {
>>>>>>> b1b937ea
    // empty
}

aiNode::aiNode(const std::string &name) :
        mName(name),
        mParent(nullptr),
        mNumChildren(0),
        mChildren(nullptr),
        mNumMeshes(0),
        mMeshes(nullptr),
        mMetaData(nullptr) {
    // empty
}

/** Destructor */
aiNode::~aiNode() {
    // delete all children recursively
    // to make sure we won't crash if the data is invalid ...
    if (mNumChildren && mChildren) {
        for (unsigned int a = 0; a < mNumChildren; a++)
            delete mChildren[a];
    }
    delete[] mChildren;
    delete[] mMeshes;
    delete mMetaData;
}

const aiNode *aiNode::FindNode(const char *name) const {
    if (nullptr == name) {
        return nullptr;
    }
    if (!::strcmp(mName.data, name)) {
        return this;
    }
    for (unsigned int i = 0; i < mNumChildren; ++i) {
        const aiNode *const p = mChildren[i]->FindNode(name);
        if (p) {
            return p;
        }
    }
    // there is definitely no sub-node with this name
    return nullptr;
}

aiNode *aiNode::FindNode(const char *name) {
    if (!::strcmp(mName.data, name)) return this;
    for (unsigned int i = 0; i < mNumChildren; ++i) {
        aiNode *const p = mChildren[i]->FindNode(name);
        if (p) {
            return p;
        }
    }
    // there is definitely no sub-node with this name
    return nullptr;
}

void aiNode::addChildren(unsigned int numChildren, aiNode **children) {
    if (nullptr == children || 0 == numChildren) {
        return;
    }

    for (unsigned int i = 0; i < numChildren; i++) {
        aiNode *child = children[i];
        if (nullptr != child) {
            child->mParent = this;
        }
    }

    if (mNumChildren > 0) {
        aiNode **tmp = new aiNode *[mNumChildren];
        ::memcpy(tmp, mChildren, sizeof(aiNode *) * mNumChildren);
        delete[] mChildren;
        mChildren = new aiNode *[mNumChildren + numChildren];
        ::memcpy(mChildren, tmp, sizeof(aiNode *) * mNumChildren);
        ::memcpy(&mChildren[mNumChildren], children, sizeof(aiNode *) * numChildren);
        mNumChildren += numChildren;
        delete[] tmp;
    } else {
        mChildren = new aiNode *[numChildren];
        for (unsigned int i = 0; i < numChildren; i++) {
            mChildren[i] = children[i];
        }
        mNumChildren = numChildren;
    }
}<|MERGE_RESOLUTION|>--- conflicted
+++ resolved
@@ -40,7 +40,6 @@
 */
 #include <assimp/scene.h>
 
-<<<<<<< HEAD
 aiNode::aiNode() :
         mName(""),
         mParent(nullptr),
@@ -49,16 +48,6 @@
         mNumMeshes(0),
         mMeshes(nullptr),
         mMetaData(nullptr) {
-=======
-aiNode::aiNode()
-: mName()
-, mParent(nullptr)
-, mNumChildren(0)
-, mChildren(nullptr)
-, mNumMeshes(0)
-, mMeshes(nullptr)
-, mMetaData(nullptr) {
->>>>>>> b1b937ea
     // empty
 }
 
