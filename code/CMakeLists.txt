--- conflicted
+++ resolved
@@ -1234,11 +1234,8 @@
         -Wno-header-hygiene
         -Wno-tautological-value-range-compare
         -Wno-tautological-type-limit-compare
-<<<<<<< HEAD
         -Wno-missing-noreturn
-=======
         -Wno-missing-variable-declarations
->>>>>>> 64421586
         -Wno-extra-semi
         -Wno-nonportable-system-include-path
         -Wno-undefined-reinterpret-cast
