/*
---------------------------------------------------------------------------
Open Asset Import Library (assimp)
---------------------------------------------------------------------------

Copyright (c) 2006-2020, assimp team

All rights reserved.

Redistribution and use of this software in source and binary forms,
with or without modification, are permitted provided that the following
conditions are met:

* Redistributions of source code must retain the above
  copyright notice, this list of conditions and the
  following disclaimer.

* Redistributions in binary form must reproduce the above
  copyright notice, this list of conditions and the
  following disclaimer in the documentation and/or other
  materials provided with the distribution.

* Neither the name of the assimp team, nor the names of its
  contributors may be used to endorse or promote products
  derived from this software without specific prior
  written permission of the assimp team.

THIS SOFTWARE IS PROVIDED BY THE COPYRIGHT HOLDERS AND CONTRIBUTORS
"AS IS" AND ANY EXPRESS OR IMPLIED WARRANTIES, INCLUDING, BUT NOT
LIMITED TO, THE IMPLIED WARRANTIES OF MERCHANTABILITY AND FITNESS FOR
A PARTICULAR PURPOSE ARE DISCLAIMED. IN NO EVENT SHALL THE COPYRIGHT
OWNER OR CONTRIBUTORS BE LIABLE FOR ANY DIRECT, INDIRECT, INCIDENTAL,
SPECIAL, EXEMPLARY, OR CONSEQUENTIAL DAMAGES (INCLUDING, BUT NOT
LIMITED TO, PROCUREMENT OF SUBSTITUTE GOODS OR SERVICES; LOSS OF USE,
DATA, OR PROFITS; OR BUSINESS INTERRUPTION) HOWEVER CAUSED AND ON ANY
THEORY OF LIABILITY, WHETHER IN CONTRACT, STRICT LIABILITY, OR TORT
(INCLUDING NEGLIGENCE OR OTHERWISE) ARISING IN ANY WAY OUT OF THE USE
OF THIS SOFTWARE, EVEN IF ADVISED OF THE POSSIBILITY OF SUCH DAMAGE.
---------------------------------------------------------------------------
*/

#ifndef ASSIMP_BUILD_NO_OBJ_IMPORTER

#include "ObjFileImporter.h"
#include "ObjFileData.h"
#include "ObjFileParser.h"
#include <assimp/DefaultIOSystem.h>
#include <assimp/IOStreamBuffer.h>
#include <assimp/ai_assert.h>
#include <assimp/importerdesc.h>
#include <assimp/scene.h>
#include <assimp/DefaultLogger.hpp>
#include <assimp/Importer.hpp>
#include <memory>

static const aiImporterDesc desc = {
    "Wavefront Object Importer",
    "",
    "",
    "surfaces not supported",
    aiImporterFlags_SupportTextFlavour,
    0,
    0,
    0,
    0,
    "obj"
};

static const unsigned int ObjMinSize = 16;

namespace Assimp {

using namespace std;

// ------------------------------------------------------------------------------------------------
//  Default constructor
ObjFileImporter::ObjFileImporter() :
        m_Buffer(), m_pRootObject(nullptr), m_strAbsPath(std::string(1, DefaultIOSystem().getOsSeparator())) {}

// ------------------------------------------------------------------------------------------------
//  Destructor.
ObjFileImporter::~ObjFileImporter() {
    delete m_pRootObject;
    m_pRootObject = nullptr;
}

// ------------------------------------------------------------------------------------------------
//  Returns true, if file is an obj file.
bool ObjFileImporter::CanRead(const std::string &pFile, IOSystem *pIOHandler, bool checkSig) const {
    if (!checkSig) {
        //Check File Extension
        return SimpleExtensionCheck(pFile, "obj");
    } else {
        // Check file Header
        static const char *pTokens[] = { "mtllib", "usemtl", "v ", "vt ", "vn ", "o ", "g ", "s ", "f " };
        return BaseImporter::SearchFileHeaderForToken(pIOHandler, pFile, pTokens, 9, 200, false, true);
    }
}

// ------------------------------------------------------------------------------------------------
const aiImporterDesc *ObjFileImporter::GetInfo() const {
    return &desc;
}

// ------------------------------------------------------------------------------------------------
//  Obj-file import implementation
void ObjFileImporter::InternReadFile(const std::string &file, aiScene *pScene, IOSystem *pIOHandler) {
    // Read file into memory
    static const std::string mode = "rb";
<<<<<<< HEAD
    std::unique_ptr<IOStream> fileStream( pIOHandler->Open( file, mode));
    if(!fileStream) {
        throw DeadlyImportError( "Failed to open file " + file + "." );
=======
    std::unique_ptr<IOStream> fileStream(pIOHandler->Open(file, mode));
    if (!fileStream.get()) {
        throw DeadlyImportError("Failed to open file " + file + ".");
>>>>>>> 4314fc05
    }

    // Get the file-size and validate it, throwing an exception when fails
    size_t fileSize = fileStream->FileSize();
    if (fileSize < ObjMinSize) {
        throw DeadlyImportError("OBJ-file is too small.");
    }

    IOStreamBuffer<char> streamedBuffer;
    streamedBuffer.open(fileStream.get());

    // Allocate buffer and read file into it
    //TextFileToBuffer( fileStream.get(),m_Buffer);

    // Get the model name
    std::string modelName, folderName;
    std::string::size_type pos = file.find_last_of("\\/");
    if (pos != std::string::npos) {
        modelName = file.substr(pos + 1, file.size() - pos - 1);
        folderName = file.substr(0, pos);
        if (!folderName.empty()) {
            pIOHandler->PushDirectory(folderName);
        }
    } else {
        modelName = file;
    }

    // parse the file into a temporary representation
    ObjFileParser parser(streamedBuffer, modelName, pIOHandler, m_progress, file);

    // And create the proper return structures out of it
    CreateDataFromImport(parser.GetModel(), pScene);

    streamedBuffer.close();

    // Clean up allocated storage for the next import
    m_Buffer.clear();

    // Pop directory stack
    if (pIOHandler->StackSize() > 0) {
        pIOHandler->PopDirectory();
    }
}

// ------------------------------------------------------------------------------------------------
//  Create the data from parsed obj-file
void ObjFileImporter::CreateDataFromImport(const ObjFile::Model *pModel, aiScene *pScene) {
    if (0L == pModel) {
        return;
    }

    // Create the root node of the scene
    pScene->mRootNode = new aiNode;
    if (!pModel->m_ModelName.empty()) {
        // Set the name of the scene
        pScene->mRootNode->mName.Set(pModel->m_ModelName);
    } else {
        // This is a fatal error, so break down the application
        ai_assert(false);
    }

    if (!pModel->m_Objects.empty()) {

        unsigned int meshCount = 0;
        unsigned int childCount = 0;

        for (auto object : pModel->m_Objects) {
            if (object) {
                ++childCount;
                meshCount += (unsigned int)object->m_Meshes.size();
            }
        }

        // Allocate space for the child nodes on the root node
        pScene->mRootNode->mChildren = new aiNode *[childCount];

        // Create nodes for the whole scene
        std::vector<aiMesh *> MeshArray;
        MeshArray.reserve(meshCount);
        for (size_t index = 0; index < pModel->m_Objects.size(); ++index) {
            createNodes(pModel, pModel->m_Objects[index], pScene->mRootNode, pScene, MeshArray);
        }

        ai_assert(pScene->mRootNode->mNumChildren == childCount);

        // Create mesh pointer buffer for this scene
        if (pScene->mNumMeshes > 0) {
            pScene->mMeshes = new aiMesh *[MeshArray.size()];
            for (size_t index = 0; index < MeshArray.size(); ++index) {
                pScene->mMeshes[index] = MeshArray[index];
            }
        }

        // Create all materials
        createMaterials(pModel, pScene);
    } else {
        if (pModel->m_Vertices.empty()) {
            return;
        }

        std::unique_ptr<aiMesh> mesh(new aiMesh);
        mesh->mPrimitiveTypes = aiPrimitiveType_POINT;
        unsigned int n = (unsigned int)pModel->m_Vertices.size();
        mesh->mNumVertices = n;

        mesh->mVertices = new aiVector3D[n];
        memcpy(mesh->mVertices, pModel->m_Vertices.data(), n * sizeof(aiVector3D));

        if (!pModel->m_Normals.empty()) {
            mesh->mNormals = new aiVector3D[n];
            if (pModel->m_Normals.size() < n) {
                throw DeadlyImportError("OBJ: vertex normal index out of range");
            }
            memcpy(mesh->mNormals, pModel->m_Normals.data(), n * sizeof(aiVector3D));
        }

        if (!pModel->m_VertexColors.empty()) {
            mesh->mColors[0] = new aiColor4D[mesh->mNumVertices];
            for (unsigned int i = 0; i < n; ++i) {
                if (i < pModel->m_VertexColors.size()) {
                    const aiVector3D &color = pModel->m_VertexColors[i];
                    mesh->mColors[0][i] = aiColor4D(color.x, color.y, color.z, 1.0);
                } else {
                    throw DeadlyImportError("OBJ: vertex color index out of range");
                }
            }
        }

        pScene->mRootNode->mNumMeshes = 1;
        pScene->mRootNode->mMeshes = new unsigned int[1];
        pScene->mRootNode->mMeshes[0] = 0;
        pScene->mMeshes = new aiMesh *[1];
        pScene->mNumMeshes = 1;
        pScene->mMeshes[0] = mesh.release();
    }
}

// ------------------------------------------------------------------------------------------------
//  Creates all nodes of the model
aiNode *ObjFileImporter::createNodes(const ObjFile::Model *pModel, const ObjFile::Object *pObject,
        aiNode *pParent, aiScene *pScene,
        std::vector<aiMesh *> &MeshArray) {
    ai_assert(NULL != pModel);
    if (NULL == pObject) {
        return NULL;
    }

    // Store older mesh size to be able to computes mesh offsets for new mesh instances
    const size_t oldMeshSize = MeshArray.size();
    aiNode *pNode = new aiNode;

    pNode->mName = pObject->m_strObjName;

    // If we have a parent node, store it
    ai_assert(NULL != pParent);
    appendChildToParentNode(pParent, pNode);

    for (size_t i = 0; i < pObject->m_Meshes.size(); ++i) {
        unsigned int meshId = pObject->m_Meshes[i];
        aiMesh *pMesh = createTopology(pModel, pObject, meshId);
        if (pMesh) {
            if (pMesh->mNumFaces > 0) {
                MeshArray.push_back(pMesh);
            } else {
                delete pMesh;
            }
        }
    }

    // Create all nodes from the sub-objects stored in the current object
    if (!pObject->m_SubObjects.empty()) {
        size_t numChilds = pObject->m_SubObjects.size();
        pNode->mNumChildren = static_cast<unsigned int>(numChilds);
        pNode->mChildren = new aiNode *[numChilds];
        pNode->mNumMeshes = 1;
        pNode->mMeshes = new unsigned int[1];
    }

    // Set mesh instances into scene- and node-instances
    const size_t meshSizeDiff = MeshArray.size() - oldMeshSize;
    if (meshSizeDiff > 0) {
        pNode->mMeshes = new unsigned int[meshSizeDiff];
        pNode->mNumMeshes = static_cast<unsigned int>(meshSizeDiff);
        size_t index = 0;
        for (size_t i = oldMeshSize; i < MeshArray.size(); ++i) {
            pNode->mMeshes[index] = pScene->mNumMeshes;
            pScene->mNumMeshes++;
            ++index;
        }
    }

    return pNode;
}

// ------------------------------------------------------------------------------------------------
//  Create topology data
aiMesh *ObjFileImporter::createTopology(const ObjFile::Model *pModel, const ObjFile::Object *pData, unsigned int meshIndex) {
    // Checking preconditions
    ai_assert(NULL != pModel);

    if (NULL == pData) {
        return NULL;
    }

    // Create faces
    ObjFile::Mesh *pObjMesh = pModel->m_Meshes[meshIndex];
    if (!pObjMesh) {
        return NULL;
    }

    if (pObjMesh->m_Faces.empty()) {
        return NULL;
    }

    std::unique_ptr<aiMesh> pMesh(new aiMesh);
    if (!pObjMesh->m_name.empty()) {
        pMesh->mName.Set(pObjMesh->m_name);
    }

    for (size_t index = 0; index < pObjMesh->m_Faces.size(); index++) {
        ObjFile::Face *const inp = pObjMesh->m_Faces[index];
        ai_assert(NULL != inp);

        if (inp->m_PrimitiveType == aiPrimitiveType_LINE) {
            pMesh->mNumFaces += static_cast<unsigned int>(inp->m_vertices.size() - 1);
            pMesh->mPrimitiveTypes |= aiPrimitiveType_LINE;
        } else if (inp->m_PrimitiveType == aiPrimitiveType_POINT) {
            pMesh->mNumFaces += static_cast<unsigned int>(inp->m_vertices.size());
            pMesh->mPrimitiveTypes |= aiPrimitiveType_POINT;
        } else {
            ++pMesh->mNumFaces;
            if (inp->m_vertices.size() > 3) {
                pMesh->mPrimitiveTypes |= aiPrimitiveType_POLYGON;
            } else {
                pMesh->mPrimitiveTypes |= aiPrimitiveType_TRIANGLE;
            }
        }
    }

    unsigned int uiIdxCount(0u);
    if (pMesh->mNumFaces > 0) {
        pMesh->mFaces = new aiFace[pMesh->mNumFaces];
        if (pObjMesh->m_uiMaterialIndex != ObjFile::Mesh::NoMaterial) {
            pMesh->mMaterialIndex = pObjMesh->m_uiMaterialIndex;
        }

        unsigned int outIndex(0);

        // Copy all data from all stored meshes
        for (auto &face : pObjMesh->m_Faces) {
            ObjFile::Face *const inp = face;
            if (inp->m_PrimitiveType == aiPrimitiveType_LINE) {
                for (size_t i = 0; i < inp->m_vertices.size() - 1; ++i) {
                    aiFace &f = pMesh->mFaces[outIndex++];
                    uiIdxCount += f.mNumIndices = 2;
                    f.mIndices = new unsigned int[2];
                }
                continue;
            } else if (inp->m_PrimitiveType == aiPrimitiveType_POINT) {
                for (size_t i = 0; i < inp->m_vertices.size(); ++i) {
                    aiFace &f = pMesh->mFaces[outIndex++];
                    uiIdxCount += f.mNumIndices = 1;
                    f.mIndices = new unsigned int[1];
                }
                continue;
            }

            aiFace *pFace = &pMesh->mFaces[outIndex++];
            const unsigned int uiNumIndices = (unsigned int)face->m_vertices.size();
            uiIdxCount += pFace->mNumIndices = (unsigned int)uiNumIndices;
            if (pFace->mNumIndices > 0) {
                pFace->mIndices = new unsigned int[uiNumIndices];
            }
        }
    }

    // Create mesh vertices
    createVertexArray(pModel, pData, meshIndex, pMesh.get(), uiIdxCount);

    return pMesh.release();
}

// ------------------------------------------------------------------------------------------------
//  Creates a vertex array
void ObjFileImporter::createVertexArray(const ObjFile::Model *pModel,
        const ObjFile::Object *pCurrentObject,
        unsigned int uiMeshIndex,
        aiMesh *pMesh,
        unsigned int numIndices) {
    // Checking preconditions
    ai_assert(NULL != pCurrentObject);

    // Break, if no faces are stored in object
    if (pCurrentObject->m_Meshes.empty())
        return;

    // Get current mesh
    ObjFile::Mesh *pObjMesh = pModel->m_Meshes[uiMeshIndex];
    if (NULL == pObjMesh || pObjMesh->m_uiNumIndices < 1) {
        return;
    }

    // Copy vertices of this mesh instance
    pMesh->mNumVertices = numIndices;
    if (pMesh->mNumVertices == 0) {
        throw DeadlyImportError("OBJ: no vertices");
    } else if (pMesh->mNumVertices > AI_MAX_VERTICES) {
        throw DeadlyImportError("OBJ: Too many vertices");
    }
    pMesh->mVertices = new aiVector3D[pMesh->mNumVertices];

    // Allocate buffer for normal vectors
    if (!pModel->m_Normals.empty() && pObjMesh->m_hasNormals)
        pMesh->mNormals = new aiVector3D[pMesh->mNumVertices];

    // Allocate buffer for vertex-color vectors
    if (!pModel->m_VertexColors.empty())
        pMesh->mColors[0] = new aiColor4D[pMesh->mNumVertices];

    // Allocate buffer for texture coordinates
    if (!pModel->m_TextureCoord.empty() && pObjMesh->m_uiUVCoordinates[0]) {
        pMesh->mNumUVComponents[0] = pModel->m_TextureCoordDim;
        pMesh->mTextureCoords[0] = new aiVector3D[pMesh->mNumVertices];
    }

    // Copy vertices, normals and textures into aiMesh instance
    bool normalsok = true, uvok = true;
    unsigned int newIndex = 0, outIndex = 0;
    for (auto sourceFace : pObjMesh->m_Faces) {
        // Copy all index arrays
        for (size_t vertexIndex = 0, outVertexIndex = 0; vertexIndex < sourceFace->m_vertices.size(); vertexIndex++) {
            const unsigned int vertex = sourceFace->m_vertices.at(vertexIndex);
            if (vertex >= pModel->m_Vertices.size()) {
                throw DeadlyImportError("OBJ: vertex index out of range");
            }

            if (pMesh->mNumVertices <= newIndex) {
                throw DeadlyImportError("OBJ: bad vertex index");
            }

            pMesh->mVertices[newIndex] = pModel->m_Vertices[vertex];

            // Copy all normals
            if (normalsok && !pModel->m_Normals.empty() && vertexIndex < sourceFace->m_normals.size()) {
                const unsigned int normal = sourceFace->m_normals.at(vertexIndex);
                if (normal >= pModel->m_Normals.size()) {
                    normalsok = false;
                } else {
                    pMesh->mNormals[newIndex] = pModel->m_Normals[normal];
                }
            }

            // Copy all vertex colors
            if (!pModel->m_VertexColors.empty()) {
                const aiVector3D &color = pModel->m_VertexColors[vertex];
                pMesh->mColors[0][newIndex] = aiColor4D(color.x, color.y, color.z, 1.0);
            }

            // Copy all texture coordinates
            if (uvok && !pModel->m_TextureCoord.empty() && vertexIndex < sourceFace->m_texturCoords.size()) {
                const unsigned int tex = sourceFace->m_texturCoords.at(vertexIndex);

                if (tex >= pModel->m_TextureCoord.size()) {
                    uvok = false;
                } else {
                    const aiVector3D &coord3d = pModel->m_TextureCoord[tex];
                    pMesh->mTextureCoords[0][newIndex] = aiVector3D(coord3d.x, coord3d.y, coord3d.z);
                }
            }

            // Get destination face
            aiFace *pDestFace = &pMesh->mFaces[outIndex];

            const bool last = (vertexIndex == sourceFace->m_vertices.size() - 1);
            if (sourceFace->m_PrimitiveType != aiPrimitiveType_LINE || !last) {
                pDestFace->mIndices[outVertexIndex] = newIndex;
                outVertexIndex++;
            }

            if (sourceFace->m_PrimitiveType == aiPrimitiveType_POINT) {
                outIndex++;
                outVertexIndex = 0;
            } else if (sourceFace->m_PrimitiveType == aiPrimitiveType_LINE) {
                outVertexIndex = 0;

                if (!last)
                    outIndex++;

                if (vertexIndex) {
                    if (!last) {
                        pMesh->mVertices[newIndex + 1] = pMesh->mVertices[newIndex];
                        if (!sourceFace->m_normals.empty() && !pModel->m_Normals.empty()) {
                            pMesh->mNormals[newIndex + 1] = pMesh->mNormals[newIndex];
                        }
                        if (!pModel->m_TextureCoord.empty()) {
                            for (size_t i = 0; i < pMesh->GetNumUVChannels(); i++) {
                                pMesh->mTextureCoords[i][newIndex + 1] = pMesh->mTextureCoords[i][newIndex];
                            }
                        }
                        ++newIndex;
                    }

                    pDestFace[-1].mIndices[1] = newIndex;
                }
            } else if (last) {
                outIndex++;
            }
            ++newIndex;
        }
    }

    if (!normalsok) {
        delete[] pMesh->mNormals;
        pMesh->mNormals = nullptr;
    }

    if (!uvok) {
        delete[] pMesh->mTextureCoords[0];
        pMesh->mTextureCoords[0] = nullptr;
    }
}

// ------------------------------------------------------------------------------------------------
//  Counts all stored meshes
void ObjFileImporter::countObjects(const std::vector<ObjFile::Object *> &rObjects, int &iNumMeshes) {
    iNumMeshes = 0;
    if (rObjects.empty())
        return;

    iNumMeshes += static_cast<unsigned int>(rObjects.size());
    for (auto object : rObjects) {
        if (!object->m_SubObjects.empty()) {
            countObjects(object->m_SubObjects, iNumMeshes);
        }
    }
}

// ------------------------------------------------------------------------------------------------
//   Add clamp mode property to material if necessary
void ObjFileImporter::addTextureMappingModeProperty(aiMaterial *mat, aiTextureType type, int clampMode, int index) {
    if (nullptr == mat) {
        return;
    }

    mat->AddProperty<int>(&clampMode, 1, AI_MATKEY_MAPPINGMODE_U(type, index));
    mat->AddProperty<int>(&clampMode, 1, AI_MATKEY_MAPPINGMODE_V(type, index));
}

// ------------------------------------------------------------------------------------------------
//  Creates the material
void ObjFileImporter::createMaterials(const ObjFile::Model *pModel, aiScene *pScene) {
    if (NULL == pScene) {
        return;
    }

    const unsigned int numMaterials = (unsigned int)pModel->m_MaterialLib.size();
    pScene->mNumMaterials = 0;
    if (pModel->m_MaterialLib.empty()) {
        ASSIMP_LOG_DEBUG("OBJ: no materials specified");
        return;
    }

    pScene->mMaterials = new aiMaterial *[numMaterials];
    for (unsigned int matIndex = 0; matIndex < numMaterials; matIndex++) {
        // Store material name
        std::map<std::string, ObjFile::Material *>::const_iterator it;
        it = pModel->m_MaterialMap.find(pModel->m_MaterialLib[matIndex]);

        // No material found, use the default material
        if (pModel->m_MaterialMap.end() == it)
            continue;

        aiMaterial *mat = new aiMaterial;
        ObjFile::Material *pCurrentMaterial = (*it).second;
        mat->AddProperty(&pCurrentMaterial->MaterialName, AI_MATKEY_NAME);

        // convert illumination model
        int sm = 0;
        switch (pCurrentMaterial->illumination_model) {
            case 0:
                sm = aiShadingMode_NoShading;
                break;
            case 1:
                sm = aiShadingMode_Gouraud;
                break;
            case 2:
                sm = aiShadingMode_Phong;
                break;
            default:
                sm = aiShadingMode_Gouraud;
                ASSIMP_LOG_ERROR("OBJ: unexpected illumination model (0-2 recognized)");
        }

        mat->AddProperty<int>(&sm, 1, AI_MATKEY_SHADING_MODEL);

        // Adding material colors
        mat->AddProperty(&pCurrentMaterial->ambient, 1, AI_MATKEY_COLOR_AMBIENT);
        mat->AddProperty(&pCurrentMaterial->diffuse, 1, AI_MATKEY_COLOR_DIFFUSE);
        mat->AddProperty(&pCurrentMaterial->specular, 1, AI_MATKEY_COLOR_SPECULAR);
        mat->AddProperty(&pCurrentMaterial->emissive, 1, AI_MATKEY_COLOR_EMISSIVE);
        mat->AddProperty(&pCurrentMaterial->shineness, 1, AI_MATKEY_SHININESS);
        mat->AddProperty(&pCurrentMaterial->alpha, 1, AI_MATKEY_OPACITY);
        mat->AddProperty(&pCurrentMaterial->transparent, 1, AI_MATKEY_COLOR_TRANSPARENT);

        // Adding refraction index
        mat->AddProperty(&pCurrentMaterial->ior, 1, AI_MATKEY_REFRACTI);

        // Adding textures
        const int uvwIndex = 0;

        if (0 != pCurrentMaterial->texture.length) {
            mat->AddProperty(&pCurrentMaterial->texture, AI_MATKEY_TEXTURE_DIFFUSE(0));
            mat->AddProperty(&uvwIndex, 1, AI_MATKEY_UVWSRC_DIFFUSE(0));
            if (pCurrentMaterial->clamp[ObjFile::Material::TextureDiffuseType]) {
                addTextureMappingModeProperty(mat, aiTextureType_DIFFUSE);
            }
        }

        if (0 != pCurrentMaterial->textureAmbient.length) {
            mat->AddProperty(&pCurrentMaterial->textureAmbient, AI_MATKEY_TEXTURE_AMBIENT(0));
            mat->AddProperty(&uvwIndex, 1, AI_MATKEY_UVWSRC_AMBIENT(0));
            if (pCurrentMaterial->clamp[ObjFile::Material::TextureAmbientType]) {
                addTextureMappingModeProperty(mat, aiTextureType_AMBIENT);
            }
        }

        if (0 != pCurrentMaterial->textureEmissive.length) {
            mat->AddProperty(&pCurrentMaterial->textureEmissive, AI_MATKEY_TEXTURE_EMISSIVE(0));
            mat->AddProperty(&uvwIndex, 1, AI_MATKEY_UVWSRC_EMISSIVE(0));
        }

        if (0 != pCurrentMaterial->textureSpecular.length) {
            mat->AddProperty(&pCurrentMaterial->textureSpecular, AI_MATKEY_TEXTURE_SPECULAR(0));
            mat->AddProperty(&uvwIndex, 1, AI_MATKEY_UVWSRC_SPECULAR(0));
            if (pCurrentMaterial->clamp[ObjFile::Material::TextureSpecularType]) {
                addTextureMappingModeProperty(mat, aiTextureType_SPECULAR);
            }
        }

        if (0 != pCurrentMaterial->textureBump.length) {
            mat->AddProperty(&pCurrentMaterial->textureBump, AI_MATKEY_TEXTURE_HEIGHT(0));
            mat->AddProperty(&uvwIndex, 1, AI_MATKEY_UVWSRC_HEIGHT(0));
            if (pCurrentMaterial->clamp[ObjFile::Material::TextureBumpType]) {
                addTextureMappingModeProperty(mat, aiTextureType_HEIGHT);
            }
        }

        if (0 != pCurrentMaterial->textureNormal.length) {
            mat->AddProperty(&pCurrentMaterial->textureNormal, AI_MATKEY_TEXTURE_NORMALS(0));
            mat->AddProperty(&uvwIndex, 1, AI_MATKEY_UVWSRC_NORMALS(0));
            if (pCurrentMaterial->clamp[ObjFile::Material::TextureNormalType]) {
                addTextureMappingModeProperty(mat, aiTextureType_NORMALS);
            }
        }

        if (0 != pCurrentMaterial->textureReflection[0].length) {
            ObjFile::Material::TextureType type = 0 != pCurrentMaterial->textureReflection[1].length ?
                                                          ObjFile::Material::TextureReflectionCubeTopType :
                                                          ObjFile::Material::TextureReflectionSphereType;

            unsigned count = type == ObjFile::Material::TextureReflectionSphereType ? 1 : 6;
            for (unsigned i = 0; i < count; i++) {
                mat->AddProperty(&pCurrentMaterial->textureReflection[i], AI_MATKEY_TEXTURE_REFLECTION(i));
                mat->AddProperty(&uvwIndex, 1, AI_MATKEY_UVWSRC_REFLECTION(i));

                if (pCurrentMaterial->clamp[type])
                    addTextureMappingModeProperty(mat, aiTextureType_REFLECTION, 1, i);
            }
        }

        if (0 != pCurrentMaterial->textureDisp.length) {
            mat->AddProperty(&pCurrentMaterial->textureDisp, AI_MATKEY_TEXTURE_DISPLACEMENT(0));
            mat->AddProperty(&uvwIndex, 1, AI_MATKEY_UVWSRC_DISPLACEMENT(0));
            if (pCurrentMaterial->clamp[ObjFile::Material::TextureDispType]) {
                addTextureMappingModeProperty(mat, aiTextureType_DISPLACEMENT);
            }
        }

        if (0 != pCurrentMaterial->textureOpacity.length) {
            mat->AddProperty(&pCurrentMaterial->textureOpacity, AI_MATKEY_TEXTURE_OPACITY(0));
            mat->AddProperty(&uvwIndex, 1, AI_MATKEY_UVWSRC_OPACITY(0));
            if (pCurrentMaterial->clamp[ObjFile::Material::TextureOpacityType]) {
                addTextureMappingModeProperty(mat, aiTextureType_OPACITY);
            }
        }

        if (0 != pCurrentMaterial->textureSpecularity.length) {
            mat->AddProperty(&pCurrentMaterial->textureSpecularity, AI_MATKEY_TEXTURE_SHININESS(0));
            mat->AddProperty(&uvwIndex, 1, AI_MATKEY_UVWSRC_SHININESS(0));
            if (pCurrentMaterial->clamp[ObjFile::Material::TextureSpecularityType]) {
                addTextureMappingModeProperty(mat, aiTextureType_SHININESS);
            }
        }

        // Store material property info in material array in scene
        pScene->mMaterials[pScene->mNumMaterials] = mat;
        pScene->mNumMaterials++;
    }

    // Test number of created materials.
    ai_assert(pScene->mNumMaterials == numMaterials);
}

// ------------------------------------------------------------------------------------------------
//  Appends this node to the parent node
void ObjFileImporter::appendChildToParentNode(aiNode *pParent, aiNode *pChild) {
    // Checking preconditions
    ai_assert(NULL != pParent);
    ai_assert(NULL != pChild);

    // Assign parent to child
    pChild->mParent = pParent;

    // Copy node instances into parent node
    pParent->mNumChildren++;
    pParent->mChildren[pParent->mNumChildren - 1] = pChild;
}

// ------------------------------------------------------------------------------------------------

} // Namespace Assimp

#endif // !! ASSIMP_BUILD_NO_OBJ_IMPORTER<|MERGE_RESOLUTION|>--- conflicted
+++ resolved
@@ -107,15 +107,9 @@
 void ObjFileImporter::InternReadFile(const std::string &file, aiScene *pScene, IOSystem *pIOHandler) {
     // Read file into memory
     static const std::string mode = "rb";
-<<<<<<< HEAD
-    std::unique_ptr<IOStream> fileStream( pIOHandler->Open( file, mode));
-    if(!fileStream) {
-        throw DeadlyImportError( "Failed to open file " + file + "." );
-=======
     std::unique_ptr<IOStream> fileStream(pIOHandler->Open(file, mode));
     if (!fileStream.get()) {
         throw DeadlyImportError("Failed to open file " + file + ".");
->>>>>>> 4314fc05
     }
 
     // Get the file-size and validate it, throwing an exception when fails
