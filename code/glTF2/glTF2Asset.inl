/*
Open Asset Import Library (assimp)
----------------------------------------------------------------------

Copyright (c) 2006-2020, assimp team


All rights reserved.

Redistribution and use of this software in source and binary forms,
with or without modification, are permitted provided that the
following conditions are met:

* Redistributions of source code must retain the above
copyright notice, this list of conditions and the
following disclaimer.

* Redistributions in binary form must reproduce the above
copyright notice, this list of conditions and the
following disclaimer in the documentation and/or other
materials provided with the distribution.

* Neither the name of the assimp team, nor the names of its
contributors may be used to endorse or promote products
derived from this software without specific prior
written permission of the assimp team.

THIS SOFTWARE IS PROVIDED BY THE COPYRIGHT HOLDERS AND CONTRIBUTORS
"AS IS" AND ANY EXPRESS OR IMPLIED WARRANTIES, INCLUDING, BUT NOT
LIMITED TO, THE IMPLIED WARRANTIES OF MERCHANTABILITY AND FITNESS FOR
A PARTICULAR PURPOSE ARE DISCLAIMED. IN NO EVENT SHALL THE COPYRIGHT
OWNER OR CONTRIBUTORS BE LIABLE FOR ANY DIRECT, INDIRECT, INCIDENTAL,
SPECIAL, EXEMPLARY, OR CONSEQUENTIAL DAMAGES (INCLUDING, BUT NOT
LIMITED TO, PROCUREMENT OF SUBSTITUTE GOODS OR SERVICES; LOSS OF USE,
DATA, OR PROFITS; OR BUSINESS INTERRUPTION) HOWEVER CAUSED AND ON ANY
THEORY OF LIABILITY, WHETHER IN CONTRACT, STRICT LIABILITY, OR TORT
(INCLUDING NEGLIGENCE OR OTHERWISE) ARISING IN ANY WAY OUT OF THE USE
OF THIS SOFTWARE, EVEN IF ADVISED OF THE POSSIBILITY OF SUCH DAMAGE.

----------------------------------------------------------------------
*/

#include "glTF/glTFCommon.h"
#include <assimp/StringUtils.h>

// Header files, Assimp
#include <assimp/DefaultLogger.hpp>

using namespace Assimp;

namespace glTF2 {

namespace {

//
// JSON Value reading helpers
//

template <class T>
struct ReadHelper {
    static bool Read(Value &val, T &out) {
        return val.IsInt() ? out = static_cast<T>(val.GetInt()), true : false;
    }
};

template <>
struct ReadHelper<bool> {
    static bool Read(Value &val, bool &out) {
        return val.IsBool() ? out = val.GetBool(), true : false;
    }
};

template <>
struct ReadHelper<float> {
    static bool Read(Value &val, float &out) {
        return val.IsNumber() ? out = static_cast<float>(val.GetDouble()), true : false;
    }
};

template <unsigned int N>
struct ReadHelper<float[N]> {
    static bool Read(Value &val, float (&out)[N]) {
        if (!val.IsArray() || val.Size() != N) return false;
        for (unsigned int i = 0; i < N; ++i) {
            if (val[i].IsNumber())
                out[i] = static_cast<float>(val[i].GetDouble());
        }
        return true;
    }
};

template <>
struct ReadHelper<const char *> {
    static bool Read(Value &val, const char *&out) {
        return val.IsString() ? (out = val.GetString(), true) : false;
    }
};

template <>
struct ReadHelper<std::string> {
    static bool Read(Value &val, std::string &out) {
        return val.IsString() ? (out = std::string(val.GetString(), val.GetStringLength()), true) : false;
    }
};

template <>
struct ReadHelper<uint64_t> {
    static bool Read(Value &val, uint64_t &out) {
        return val.IsUint64() ? out = val.GetUint64(), true : false;
    }
};

template <>
struct ReadHelper<int64_t> {
    static bool Read(Value &val, int64_t &out) {
        return val.IsInt64() ? out = val.GetInt64(), true : false;
    }
};

template <class T>
struct ReadHelper<Nullable<T>> {
    static bool Read(Value &val, Nullable<T> &out) {
        return out.isPresent = ReadHelper<T>::Read(val, out.value);
    }
};

template <class T>
inline static bool ReadValue(Value &val, T &out) {
    return ReadHelper<T>::Read(val, out);
}

template <class T>
inline static bool ReadMember(Value &obj, const char *id, T &out) {
    Value::MemberIterator it = obj.FindMember(id);
    if (it != obj.MemberEnd()) {
        return ReadHelper<T>::Read(it->value, out);
    }
    return false;
}

template <class T>
inline static T MemberOrDefault(Value &obj, const char *id, T defaultValue) {
    T out;
    return ReadMember(obj, id, out) ? out : defaultValue;
}

inline Value *FindMember(Value &val, const char *id) {
    Value::MemberIterator it = val.FindMember(id);
    return (it != val.MemberEnd()) ? &it->value : 0;
}

inline Value *FindString(Value &val, const char *id) {
    Value::MemberIterator it = val.FindMember(id);
    return (it != val.MemberEnd() && it->value.IsString()) ? &it->value : 0;
}

inline Value *FindNumber(Value &val, const char *id) {
    Value::MemberIterator it = val.FindMember(id);
    return (it != val.MemberEnd() && it->value.IsNumber()) ? &it->value : 0;
}

inline Value *FindUInt(Value &val, const char *id) {
    Value::MemberIterator it = val.FindMember(id);
    return (it != val.MemberEnd() && it->value.IsUint()) ? &it->value : 0;
}

inline Value *FindArray(Value &val, const char *id) {
    Value::MemberIterator it = val.FindMember(id);
    return (it != val.MemberEnd() && it->value.IsArray()) ? &it->value : 0;
}

inline Value *FindObject(Value &val, const char *id) {
    Value::MemberIterator it = val.FindMember(id);
    return (it != val.MemberEnd() && it->value.IsObject()) ? &it->value : 0;
}
} // namespace

//
// LazyDict methods
//

template <class T>
inline LazyDict<T>::LazyDict(Asset &asset, const char *dictId, const char *extId) :
        mDictId(dictId), mExtId(extId), mDict(0), mAsset(asset) {
    asset.mDicts.push_back(this); // register to the list of dictionaries
}

template <class T>
inline LazyDict<T>::~LazyDict() {
    for (size_t i = 0; i < mObjs.size(); ++i) {
        delete mObjs[i];
    }
}

template <class T>
inline void LazyDict<T>::AttachToDocument(Document &doc) {
    Value *container = 0;

    if (mExtId) {
        if (Value *exts = FindObject(doc, "extensions")) {
            container = FindObject(*exts, mExtId);
        }
    } else {
        container = &doc;
    }

    if (container) {
        mDict = FindArray(*container, mDictId);
    }
}

template <class T>
inline void LazyDict<T>::DetachFromDocument() {
    mDict = 0;
}

template <class T>
unsigned int LazyDict<T>::Remove(const char *id) {
    id = T::TranslateId(mAsset, id);

    typename IdDict::iterator objIt = mObjsById.find(id);

    if (objIt == mObjsById.end()) {
        throw DeadlyExportError("GLTF: Object with id \"" + std::string(id) + "\" is not found");
    }

    const unsigned int index = objIt->second;

    mAsset.mUsedIds[id] = false;
    mObjsById.erase(id);
    mObjsByOIndex.erase(index);
    mObjs.erase(mObjs.begin() + index);

    //update index of object in mObjs;
    for (unsigned int i = index; i < mObjs.size(); ++i) {
        T *obj = mObjs[i];

        obj->index = i;
    }

    for (IdDict::iterator it = mObjsById.begin(); it != mObjsById.end(); ++it) {
        if (it->second <= index) {
            continue;
        }

        mObjsById[it->first] = it->second - 1;
    }

    for (Dict::iterator it = mObjsByOIndex.begin(); it != mObjsByOIndex.end(); ++it) {
        if (it->second <= index) {
            continue;
        }

        mObjsByOIndex[it->first] = it->second - 1;
    }

    return index;
}

template <class T>
Ref<T> LazyDict<T>::Retrieve(unsigned int i) {

    typename Dict::iterator it = mObjsByOIndex.find(i);
    if (it != mObjsByOIndex.end()) { // already created?
        return Ref<T>(mObjs, it->second);
    }

    // read it from the JSON object
    if (!mDict) {
        throw DeadlyImportError("GLTF: Missing section \"" + std::string(mDictId) + "\"");
    }

    if (!mDict->IsArray()) {
        throw DeadlyImportError("GLTF: Field is not an array \"" + std::string(mDictId) + "\"");
    }

    Value &obj = (*mDict)[i];

    if (!obj.IsObject()) {
        throw DeadlyImportError("GLTF: Object at index \"" + to_string(i) + "\" is not a JSON object");
    }

    // Unique ptr prevents memory leak in case of Read throws an exception
    auto inst = std::unique_ptr<T>(new T());
    inst->id = std::string(mDictId) + "_" + to_string(i);
    inst->oIndex = i;
    ReadMember(obj, "name", inst->name);
    inst->Read(obj, mAsset);

    return Add(inst.release());
}

template <class T>
Ref<T> LazyDict<T>::Get(unsigned int i) {
    return Ref<T>(mObjs, i);
}

template <class T>
Ref<T> LazyDict<T>::Get(const char *id) {
    id = T::TranslateId(mAsset, id);

    typename IdDict::iterator it = mObjsById.find(id);
    if (it != mObjsById.end()) { // already created?
        return Ref<T>(mObjs, it->second);
    }

    return Ref<T>();
}

template <class T>
Ref<T> LazyDict<T>::Add(T *obj) {
    unsigned int idx = unsigned(mObjs.size());
    mObjs.push_back(obj);
    mObjsByOIndex[obj->oIndex] = idx;
    mObjsById[obj->id] = idx;
    mAsset.mUsedIds[obj->id] = true;
    return Ref<T>(mObjs, idx);
}

template <class T>
Ref<T> LazyDict<T>::Create(const char *id) {
    Asset::IdMap::iterator it = mAsset.mUsedIds.find(id);
    if (it != mAsset.mUsedIds.end()) {
        throw DeadlyImportError("GLTF: two objects with the same ID exist");
    }
    T *inst = new T();
    unsigned int idx = unsigned(mObjs.size());
    inst->id = id;
    inst->index = idx;
    inst->oIndex = idx;
    return Add(inst);
}

//
// glTF dictionary objects methods
//

inline Buffer::Buffer() :
        byteLength(0), type(Type_arraybuffer), EncodedRegion_Current(nullptr), mIsSpecial(false) {}

inline Buffer::~Buffer() {
    for (SEncodedRegion *reg : EncodedRegion_List)
        delete reg;
}

inline const char *Buffer::TranslateId(Asset & /*r*/, const char *id) {
    return id;
}

inline void Buffer::Read(Value &obj, Asset &r) {
    size_t statedLength = MemberOrDefault<size_t>(obj, "byteLength", 0);
    byteLength = statedLength;

    Value *it = FindString(obj, "uri");
    if (!it) {
        if (statedLength > 0) {
            throw DeadlyImportError("GLTF: buffer with non-zero length missing the \"uri\" attribute");
        }
        return;
    }

    const char *uri = it->GetString();

    glTFCommon::Util::DataURI dataURI;
    if (ParseDataURI(uri, it->GetStringLength(), dataURI)) {
        if (dataURI.base64) {
            uint8_t *data = 0;
            this->byteLength = glTFCommon::Util::DecodeBase64(dataURI.data, dataURI.dataLength, data);
            this->mData.reset(data, std::default_delete<uint8_t[]>());

            if (statedLength > 0 && this->byteLength != statedLength) {
                throw DeadlyImportError("GLTF: buffer \"" + id + "\", expected " + to_string(statedLength) +
                                        " bytes, but found " + to_string(dataURI.dataLength));
            }
        } else { // assume raw data
            if (statedLength != dataURI.dataLength) {
                throw DeadlyImportError("GLTF: buffer \"" + id + "\", expected " + to_string(statedLength) +
                                        " bytes, but found " + to_string(dataURI.dataLength));
            }

            this->mData.reset(new uint8_t[dataURI.dataLength], std::default_delete<uint8_t[]>());
            memcpy(this->mData.get(), dataURI.data, dataURI.dataLength);
        }
    } else { // Local file
        if (byteLength > 0) {
            std::string dir = !r.mCurrentAssetDir.empty() ? (r.mCurrentAssetDir) : "";

            IOStream *file = r.OpenFile(dir + uri, "rb");
            if (file) {
                bool ok = LoadFromStream(*file, byteLength);
                delete file;

                if (!ok)
                    throw DeadlyImportError("GLTF: error while reading referenced file \"" + std::string(uri) + "\"");
            } else {
                throw DeadlyImportError("GLTF: could not open referenced file \"" + std::string(uri) + "\"");
            }
        }
    }
}

inline bool Buffer::LoadFromStream(IOStream &stream, size_t length, size_t baseOffset) {
    byteLength = length ? length : stream.FileSize();

    if (baseOffset) {
        stream.Seek(baseOffset, aiOrigin_SET);
    }

    mData.reset(new uint8_t[byteLength], std::default_delete<uint8_t[]>());

    if (stream.Read(mData.get(), byteLength, 1) != 1) {
        return false;
    }
    return true;
}

inline void Buffer::EncodedRegion_Mark(const size_t pOffset, const size_t pEncodedData_Length, uint8_t *pDecodedData, const size_t pDecodedData_Length, const std::string &pID) {
    // Check pointer to data
    if (pDecodedData == nullptr) throw DeadlyImportError("GLTF: for marking encoded region pointer to decoded data must be provided.");

    // Check offset
    if (pOffset > byteLength) {
        const uint8_t val_size = 32;

        char val[val_size];

        ai_snprintf(val, val_size, "%llu", (long long)pOffset);
        throw DeadlyImportError(std::string("GLTF: incorrect offset value (") + val + ") for marking encoded region.");
    }

    // Check length
    if ((pOffset + pEncodedData_Length) > byteLength) {
        const uint8_t val_size = 64;

        char val[val_size];

        ai_snprintf(val, val_size, "%llu, %llu", (long long)pOffset, (long long)pEncodedData_Length);
        throw DeadlyImportError(std::string("GLTF: encoded region with offset/length (") + val + ") is out of range.");
    }

    // Add new region
    EncodedRegion_List.push_back(new SEncodedRegion(pOffset, pEncodedData_Length, pDecodedData, pDecodedData_Length, pID));
    // And set new value for "byteLength"
    byteLength += (pDecodedData_Length - pEncodedData_Length);
}

inline void Buffer::EncodedRegion_SetCurrent(const std::string &pID) {
    if ((EncodedRegion_Current != nullptr) && (EncodedRegion_Current->ID == pID)) return;

    for (SEncodedRegion *reg : EncodedRegion_List) {
        if (reg->ID == pID) {
            EncodedRegion_Current = reg;

            return;
        }
    }

    throw DeadlyImportError("GLTF: EncodedRegion with ID: \"" + pID + "\" not found.");
}

inline bool Buffer::ReplaceData(const size_t pBufferData_Offset, const size_t pBufferData_Count, const uint8_t *pReplace_Data, const size_t pReplace_Count) {

    if ((pBufferData_Count == 0) || (pReplace_Count == 0) || (pReplace_Data == nullptr)) {
        return false;
    }

    const size_t new_data_size = byteLength + pReplace_Count - pBufferData_Count;
    uint8_t *new_data = new uint8_t[new_data_size];
    // Copy data which place before replacing part.
    ::memcpy(new_data, mData.get(), pBufferData_Offset);
    // Copy new data.
    ::memcpy(&new_data[pBufferData_Offset], pReplace_Data, pReplace_Count);
    // Copy data which place after replacing part.
    ::memcpy(&new_data[pBufferData_Offset + pReplace_Count], &mData.get()[pBufferData_Offset + pBufferData_Count], pBufferData_Offset);
    // Apply new data
    mData.reset(new_data, std::default_delete<uint8_t[]>());
    byteLength = new_data_size;

    return true;
}

inline bool Buffer::ReplaceData_joint(const size_t pBufferData_Offset, const size_t pBufferData_Count, const uint8_t *pReplace_Data, const size_t pReplace_Count) {
    if ((pBufferData_Count == 0) || (pReplace_Count == 0) || (pReplace_Data == nullptr)) {
        return false;
    }

    const size_t new_data_size = byteLength + pReplace_Count - pBufferData_Count;
    uint8_t *new_data = new uint8_t[new_data_size];
    // Copy data which place before replacing part.
    memcpy(new_data, mData.get(), pBufferData_Offset);
    // Copy new data.
    memcpy(&new_data[pBufferData_Offset], pReplace_Data, pReplace_Count);
    // Copy data which place after replacing part.
    memcpy(&new_data[pBufferData_Offset + pReplace_Count], &mData.get()[pBufferData_Offset + pBufferData_Count], new_data_size - (pBufferData_Offset + pReplace_Count));
    // Apply new data
    mData.reset(new_data, std::default_delete<uint8_t[]>());
    byteLength = new_data_size;

    return true;
}

inline size_t Buffer::AppendData(uint8_t *data, size_t length) {
    size_t offset = this->byteLength;
    // Force alignment to 4 bits
    Grow((length + 3) & ~3);
    memcpy(mData.get() + offset, data, length);
    return offset;
}

inline void Buffer::Grow(size_t amount) {
    if (amount <= 0) return;
    if (capacity >= byteLength + amount) {
        byteLength += amount;
        return;
    }

    // Shift operation is standard way to divide integer by 2, it doesn't cast it to float back and forth, also works for odd numbers,
    // originally it would look like: static_cast<size_t>(capacity * 1.5f)
    capacity = std::max(capacity + (capacity >> 1), byteLength + amount);

    uint8_t *b = new uint8_t[capacity];
    if (mData) memcpy(b, mData.get(), byteLength);
    mData.reset(b, std::default_delete<uint8_t[]>());
    byteLength += amount;
}

//
// struct BufferView
//

inline void BufferView::Read(Value &obj, Asset &r) {

    if (Value *bufferVal = FindUInt(obj, "buffer")) {
        buffer = r.buffers.Retrieve(bufferVal->GetUint());
    }

    byteOffset = MemberOrDefault(obj, "byteOffset", size_t(0));
    byteLength = MemberOrDefault(obj, "byteLength", size_t(0));
    byteStride = MemberOrDefault(obj, "byteStride", 0u);
}

//
// struct Accessor
//

inline void Accessor::Read(Value &obj, Asset &r) {

    if (Value *bufferViewVal = FindUInt(obj, "bufferView")) {
        bufferView = r.bufferViews.Retrieve(bufferViewVal->GetUint());
    }

    byteOffset = MemberOrDefault(obj, "byteOffset", size_t(0));
    componentType = MemberOrDefault(obj, "componentType", ComponentType_BYTE);
    count = MemberOrDefault(obj, "count", size_t(0));

    const char *typestr;
    type = ReadMember(obj, "type", typestr) ? AttribType::FromString(typestr) : AttribType::SCALAR;
}

inline unsigned int Accessor::GetNumComponents() {
    return AttribType::GetNumComponents(type);
}

inline unsigned int Accessor::GetBytesPerComponent() {
    return int(ComponentTypeSize(componentType));
}

inline unsigned int Accessor::GetElementSize() {
    return GetNumComponents() * GetBytesPerComponent();
}

inline uint8_t *Accessor::GetPointer() {
    if (!bufferView || !bufferView->buffer) return 0;
    uint8_t *basePtr = bufferView->buffer->GetPointer();
    if (!basePtr) return 0;

    size_t offset = byteOffset + bufferView->byteOffset;

    // Check if region is encoded.
    if (bufferView->buffer->EncodedRegion_Current != nullptr) {
        const size_t begin = bufferView->buffer->EncodedRegion_Current->Offset;
        const size_t end = begin + bufferView->buffer->EncodedRegion_Current->DecodedData_Length;

        if ((offset >= begin) && (offset < end))
            return &bufferView->buffer->EncodedRegion_Current->DecodedData[offset - begin];
    }

    return basePtr + offset;
}

namespace {
inline void CopyData(size_t count,
        const uint8_t *src, size_t src_stride,
        uint8_t *dst, size_t dst_stride) {
    if (src_stride == dst_stride) {
        memcpy(dst, src, count * src_stride);
    } else {
        size_t sz = std::min(src_stride, dst_stride);
        for (size_t i = 0; i < count; ++i) {
            memcpy(dst, src, sz);
            if (sz < dst_stride) {
                memset(dst + sz, 0, dst_stride - sz);
            }
            src += src_stride;
            dst += dst_stride;
        }
    }
}
} // namespace

<<<<<<< HEAD
template<class T>
void Accessor::ExtractData(T*& outData)
{
    uint8_t* data = GetPointer();
	if (!data) {
		throw DeadlyImportError("GLTF: data is NULL");
	}
=======
template <class T>
bool Accessor::ExtractData(T *&outData) {
    uint8_t *data = GetPointer();
    if (!data) return false;
>>>>>>> 7e5a0acc

    const size_t elemSize = GetElementSize();
    const size_t totalSize = elemSize * count;

    const size_t stride = bufferView && bufferView->byteStride ? bufferView->byteStride : elemSize;

    const size_t targetElemSize = sizeof(T);
    ai_assert(elemSize <= targetElemSize);

    ai_assert(count * stride <= bufferView->byteLength);

    outData = new T[count];
    if (stride == elemSize && targetElemSize == elemSize) {
        memcpy(outData, data, totalSize);
    } else {
        for (size_t i = 0; i < count; ++i) {
            memcpy(outData + i, data + i * stride, elemSize);
        }
    }
}

inline void Accessor::WriteData(size_t _count, const void *src_buffer, size_t src_stride) {
    uint8_t *buffer_ptr = bufferView->buffer->GetPointer();
    size_t offset = byteOffset + bufferView->byteOffset;

    size_t dst_stride = GetNumComponents() * GetBytesPerComponent();

    const uint8_t *src = reinterpret_cast<const uint8_t *>(src_buffer);
    uint8_t *dst = reinterpret_cast<uint8_t *>(buffer_ptr + offset);

    ai_assert(dst + _count * dst_stride <= buffer_ptr + bufferView->buffer->byteLength);
    CopyData(_count, src, src_stride, dst, dst_stride);
}

inline Accessor::Indexer::Indexer(Accessor &acc) :
        accessor(acc), data(acc.GetPointer()), elemSize(acc.GetElementSize()), stride(acc.bufferView && acc.bufferView->byteStride ? acc.bufferView->byteStride : elemSize) {
}

//! Accesses the i-th value as defined by the accessor
template <class T>
T Accessor::Indexer::GetValue(int i) {
    ai_assert(data);
    ai_assert(i * stride < accessor.bufferView->byteLength);
    T value = T();
    memcpy(&value, data + i * stride, elemSize);
    //value >>= 8 * (sizeof(T) - elemSize);
    return value;
}

inline Image::Image() :
        width(0), height(0), mDataLength(0) {
}

inline void Image::Read(Value &obj, Asset &r) {
    if (!mDataLength) {
        Value *curUri = FindString(obj, "uri");
        if (nullptr != curUri) {
            const char *uristr = curUri->GetString();

            glTFCommon::Util::DataURI dataURI;
            if (ParseDataURI(uristr, curUri->GetStringLength(), dataURI)) {
                mimeType = dataURI.mediaType;
                if (dataURI.base64) {
                    uint8_t *ptr = nullptr;
                    mDataLength = glTFCommon::Util::DecodeBase64(dataURI.data, dataURI.dataLength, ptr);
                    mData.reset(ptr);
                }
            } else {
                this->uri = uristr;
            }
        } else if (Value *bufferViewVal = FindUInt(obj, "bufferView")) {
            this->bufferView = r.bufferViews.Retrieve(bufferViewVal->GetUint());
            Ref<Buffer> buffer = this->bufferView->buffer;

            this->mDataLength = this->bufferView->byteLength;
            // maybe this memcpy could be avoided if aiTexture does not delete[] pcData at destruction.

            this->mData.reset(new uint8_t[this->mDataLength]);
            memcpy(this->mData.get(), buffer->GetPointer() + this->bufferView->byteOffset, this->mDataLength);

            if (Value *mtype = FindString(obj, "mimeType")) {
                this->mimeType = mtype->GetString();
            }
        }
    }
}

inline uint8_t *Image::StealData() {
    mDataLength = 0;
    return mData.release();
}

// Never take over the ownership of data whenever binary or not
inline void Image::SetData(uint8_t *data, size_t length, Asset &r) {
    Ref<Buffer> b = r.GetBodyBuffer();
    if (b) { // binary file: append to body
        std::string bvId = r.FindUniqueID(this->id, "imgdata");
        bufferView = r.bufferViews.Create(bvId);

        bufferView->buffer = b;
        bufferView->byteLength = length;
        bufferView->byteOffset = b->AppendData(data, length);
    } else { // text file: will be stored as a data uri
        uint8_t *temp = new uint8_t[length];
        memcpy(temp, data, length);
        this->mData.reset(temp);
        this->mDataLength = length;
    }
}

inline void Sampler::Read(Value &obj, Asset & /*r*/) {
    SetDefaults();

    ReadMember(obj, "name", name);
    ReadMember(obj, "magFilter", magFilter);
    ReadMember(obj, "minFilter", minFilter);
    ReadMember(obj, "wrapS", wrapS);
    ReadMember(obj, "wrapT", wrapT);
}

inline void Sampler::SetDefaults() {
    //only wrapping modes have defaults
    wrapS = SamplerWrap::Repeat;
    wrapT = SamplerWrap::Repeat;
    magFilter = SamplerMagFilter::UNSET;
    minFilter = SamplerMinFilter::UNSET;
}

inline void Texture::Read(Value &obj, Asset &r) {
    if (Value *sourceVal = FindUInt(obj, "source")) {
        source = r.images.Retrieve(sourceVal->GetUint());
    }

    if (Value *samplerVal = FindUInt(obj, "sampler")) {
        sampler = r.samplers.Retrieve(samplerVal->GetUint());
    }
}

namespace {
inline void SetTextureProperties(Asset &r, Value *prop, TextureInfo &out) {
    if (r.extensionsUsed.KHR_texture_transform) {
        if (Value *extensions = FindObject(*prop, "extensions")) {
            out.textureTransformSupported = true;
            if (Value *pKHR_texture_transform = FindObject(*extensions, "KHR_texture_transform")) {
                if (Value *array = FindArray(*pKHR_texture_transform, "offset")) {
                    out.TextureTransformExt_t.offset[0] = (*array)[0].GetFloat();
                    out.TextureTransformExt_t.offset[1] = (*array)[1].GetFloat();
                } else {
                    out.TextureTransformExt_t.offset[0] = 0;
                    out.TextureTransformExt_t.offset[1] = 0;
                }

                if (!ReadMember(*pKHR_texture_transform, "rotation", out.TextureTransformExt_t.rotation)) {
                    out.TextureTransformExt_t.rotation = 0;
                }

                if (Value *array = FindArray(*pKHR_texture_transform, "scale")) {
                    out.TextureTransformExt_t.scale[0] = (*array)[0].GetFloat();
                    out.TextureTransformExt_t.scale[1] = (*array)[1].GetFloat();
                } else {
                    out.TextureTransformExt_t.scale[0] = 1;
                    out.TextureTransformExt_t.scale[1] = 1;
                }
            }
        }
    }

    if (Value *index = FindUInt(*prop, "index")) {
        out.texture = r.textures.Retrieve(index->GetUint());
    }

    if (Value *texcoord = FindUInt(*prop, "texCoord")) {
        out.texCoord = texcoord->GetUint();
    }
}

inline void ReadTextureProperty(Asset &r, Value &vals, const char *propName, TextureInfo &out) {
    if (Value *prop = FindMember(vals, propName)) {
        SetTextureProperties(r, prop, out);
    }
}

inline void ReadTextureProperty(Asset &r, Value &vals, const char *propName, NormalTextureInfo &out) {
    if (Value *prop = FindMember(vals, propName)) {
        SetTextureProperties(r, prop, out);

        if (Value *scale = FindNumber(*prop, "scale")) {
            out.scale = static_cast<float>(scale->GetDouble());
        }
    }
}

inline void ReadTextureProperty(Asset &r, Value &vals, const char *propName, OcclusionTextureInfo &out) {
    if (Value *prop = FindMember(vals, propName)) {
        SetTextureProperties(r, prop, out);

        if (Value *strength = FindNumber(*prop, "strength")) {
            out.strength = static_cast<float>(strength->GetDouble());
        }
    }
}
} // namespace

inline void Material::Read(Value &material, Asset &r) {
    SetDefaults();

    if (Value *curPbrMetallicRoughness = FindObject(material, "pbrMetallicRoughness")) {
        ReadMember(*curPbrMetallicRoughness, "baseColorFactor", this->pbrMetallicRoughness.baseColorFactor);
        ReadTextureProperty(r, *curPbrMetallicRoughness, "baseColorTexture", this->pbrMetallicRoughness.baseColorTexture);
        ReadTextureProperty(r, *curPbrMetallicRoughness, "metallicRoughnessTexture", this->pbrMetallicRoughness.metallicRoughnessTexture);
        ReadMember(*curPbrMetallicRoughness, "metallicFactor", this->pbrMetallicRoughness.metallicFactor);
        ReadMember(*curPbrMetallicRoughness, "roughnessFactor", this->pbrMetallicRoughness.roughnessFactor);
    }

    ReadTextureProperty(r, material, "normalTexture", this->normalTexture);
    ReadTextureProperty(r, material, "occlusionTexture", this->occlusionTexture);
    ReadTextureProperty(r, material, "emissiveTexture", this->emissiveTexture);
    ReadMember(material, "emissiveFactor", this->emissiveFactor);

    ReadMember(material, "doubleSided", this->doubleSided);
    ReadMember(material, "alphaMode", this->alphaMode);
    ReadMember(material, "alphaCutoff", this->alphaCutoff);

    if (Value *extensions = FindObject(material, "extensions")) {
        if (r.extensionsUsed.KHR_materials_pbrSpecularGlossiness) {
            if (Value *curPbrSpecularGlossiness = FindObject(*extensions, "KHR_materials_pbrSpecularGlossiness")) {
                PbrSpecularGlossiness pbrSG;

                ReadMember(*curPbrSpecularGlossiness, "diffuseFactor", pbrSG.diffuseFactor);
                ReadTextureProperty(r, *curPbrSpecularGlossiness, "diffuseTexture", pbrSG.diffuseTexture);
                ReadTextureProperty(r, *curPbrSpecularGlossiness, "specularGlossinessTexture", pbrSG.specularGlossinessTexture);
                ReadMember(*curPbrSpecularGlossiness, "specularFactor", pbrSG.specularFactor);
                ReadMember(*curPbrSpecularGlossiness, "glossinessFactor", pbrSG.glossinessFactor);

                this->pbrSpecularGlossiness = Nullable<PbrSpecularGlossiness>(pbrSG);
            }
        }

        if (r.extensionsUsed.KHR_texture_transform) {
        }

        unlit = nullptr != FindObject(*extensions, "KHR_materials_unlit");
    }
}

namespace {
void SetVector(vec4 &v, const float (&in)[4]) {
    v[0] = in[0];
    v[1] = in[1];
    v[2] = in[2];
    v[3] = in[3];
}

void SetVector(vec3 &v, const float (&in)[3]) {
    v[0] = in[0];
    v[1] = in[1];
    v[2] = in[2];
}
} // namespace

inline void Material::SetDefaults() {
    //pbr materials
    SetVector(pbrMetallicRoughness.baseColorFactor, defaultBaseColor);
    pbrMetallicRoughness.metallicFactor = 1.0;
    pbrMetallicRoughness.roughnessFactor = 1.0;

    SetVector(emissiveFactor, defaultEmissiveFactor);
    alphaMode = "OPAQUE";
    alphaCutoff = 0.5;
    doubleSided = false;
    unlit = false;
}

inline void PbrSpecularGlossiness::SetDefaults() {
    //pbrSpecularGlossiness properties
    SetVector(diffuseFactor, defaultDiffuseFactor);
    SetVector(specularFactor, defaultSpecularFactor);
    glossinessFactor = 1.0;
}

namespace {

template <int N>
inline int Compare(const char *attr, const char (&str)[N]) {
    return (strncmp(attr, str, N - 1) == 0) ? N - 1 : 0;
}

#ifdef _WIN32
#    pragma warning(push)
#    pragma warning(disable : 4706)
#endif // _WIN32

inline bool GetAttribVector(Mesh::Primitive &p, const char *attr, Mesh::AccessorList *&v, int &pos) {
    if ((pos = Compare(attr, "POSITION"))) {
        v = &(p.attributes.position);
    } else if ((pos = Compare(attr, "NORMAL"))) {
        v = &(p.attributes.normal);
    } else if ((pos = Compare(attr, "TANGENT"))) {
        v = &(p.attributes.tangent);
    } else if ((pos = Compare(attr, "TEXCOORD"))) {
        v = &(p.attributes.texcoord);
    } else if ((pos = Compare(attr, "COLOR"))) {
        v = &(p.attributes.color);
    } else if ((pos = Compare(attr, "JOINT"))) {
        v = &(p.attributes.joint);
    } else if ((pos = Compare(attr, "JOINTMATRIX"))) {
        v = &(p.attributes.jointmatrix);
    } else if ((pos = Compare(attr, "WEIGHT"))) {
        v = &(p.attributes.weight);
    } else
        return false;
    return true;
}

inline bool GetAttribTargetVector(Mesh::Primitive &p, const int targetIndex, const char *attr, Mesh::AccessorList *&v, int &pos) {
    if ((pos = Compare(attr, "POSITION"))) {
        v = &(p.targets[targetIndex].position);
    } else if ((pos = Compare(attr, "NORMAL"))) {
        v = &(p.targets[targetIndex].normal);
    } else if ((pos = Compare(attr, "TANGENT"))) {
        v = &(p.targets[targetIndex].tangent);
    } else
        return false;
    return true;
}
} // namespace

inline void Mesh::Read(Value &pJSON_Object, Asset &pAsset_Root) {
    Value *curName = FindMember(pJSON_Object, "name");
    if (nullptr != curName) {
        name = curName->GetString();
    }

    /****************** Mesh primitives ******************/
    Value *curPrimitives = FindArray(pJSON_Object, "primitives");
    if (nullptr != curPrimitives) {
        this->primitives.resize(curPrimitives->Size());
        for (unsigned int i = 0; i < curPrimitives->Size(); ++i) {
            Value &primitive = (*curPrimitives)[i];

            Primitive &prim = this->primitives[i];
            prim.mode = MemberOrDefault(primitive, "mode", PrimitiveMode_TRIANGLES);

            if (Value *attrs = FindObject(primitive, "attributes")) {
                for (Value::MemberIterator it = attrs->MemberBegin(); it != attrs->MemberEnd(); ++it) {
                    if (!it->value.IsUint()) continue;
                    const char *attr = it->name.GetString();
                    // Valid attribute semantics include POSITION, NORMAL, TANGENT, TEXCOORD, COLOR, JOINT, JOINTMATRIX,
                    // and WEIGHT.Attribute semantics can be of the form[semantic]_[set_index], e.g., TEXCOORD_0, TEXCOORD_1, etc.

                    int undPos = 0;
                    Mesh::AccessorList *vec = 0;
                    if (GetAttribVector(prim, attr, vec, undPos)) {
                        size_t idx = (attr[undPos] == '_') ? atoi(attr + undPos + 1) : 0;
                        if ((*vec).size() <= idx) (*vec).resize(idx + 1);
                        (*vec)[idx] = pAsset_Root.accessors.Retrieve(it->value.GetUint());
                    }
                }
            }

            Value *targetsArray = FindArray(primitive, "targets");
            if (nullptr != targetsArray) {
                prim.targets.resize(targetsArray->Size());
                for (unsigned int j = 0; j < targetsArray->Size(); ++j) {
                    Value &target = (*targetsArray)[j];
                    if (!target.IsObject()) {
                        continue;
                    }
                    for (Value::MemberIterator it = target.MemberBegin(); it != target.MemberEnd(); ++it) {
                        if (!it->value.IsUint()) {
                            continue;
                        }
                        const char *attr = it->name.GetString();
                        // Valid attribute semantics include POSITION, NORMAL, TANGENT
                        int undPos = 0;
                        Mesh::AccessorList *vec = 0;
                        if (GetAttribTargetVector(prim, i, attr, vec, undPos)) {
                            size_t idx = (attr[undPos] == '_') ? atoi(attr + undPos + 1) : 0;
                            if ((*vec).size() <= idx) {
                                (*vec).resize(idx + 1);
                            }
                            (*vec)[idx] = pAsset_Root.accessors.Retrieve(it->value.GetUint());
                        }
                    }
                }
            }

            if (Value *indices = FindUInt(primitive, "indices")) {
                prim.indices = pAsset_Root.accessors.Retrieve(indices->GetUint());
            }

            if (Value *material = FindUInt(primitive, "material")) {
                prim.material = pAsset_Root.materials.Retrieve(material->GetUint());
            }
        }
    }

    Value *curWeights = FindArray(pJSON_Object, "weights");
    if (nullptr != curWeights) {
        this->weights.resize(curWeights->Size());
        for (unsigned int i = 0; i < curWeights->Size(); ++i) {
            Value &weightValue = (*curWeights)[i];
            if (weightValue.IsNumber()) {
                this->weights[i] = weightValue.GetFloat();
            }
        }
    }
}

inline void Camera::Read(Value &obj, Asset & /*r*/) {
    std::string type_string = std::string(MemberOrDefault(obj, "type", "perspective"));
    if (type_string == "orthographic") {
        type = Camera::Orthographic;
    } else {
        type = Camera::Perspective;
    }

    const char *subobjId = (type == Camera::Orthographic) ? "orthographic" : "perspective";

    Value *it = FindObject(obj, subobjId);
    if (!it) throw DeadlyImportError("GLTF: Camera missing its parameters");

    if (type == Camera::Perspective) {
        cameraProperties.perspective.aspectRatio = MemberOrDefault(*it, "aspectRatio", 0.f);
        cameraProperties.perspective.yfov = MemberOrDefault(*it, "yfov", 3.1415f / 2.f);
        cameraProperties.perspective.zfar = MemberOrDefault(*it, "zfar", 100.f);
        cameraProperties.perspective.znear = MemberOrDefault(*it, "znear", 0.01f);
    } else {
        cameraProperties.ortographic.xmag = MemberOrDefault(obj, "xmag", 1.f);
        cameraProperties.ortographic.ymag = MemberOrDefault(obj, "ymag", 1.f);
        cameraProperties.ortographic.zfar = MemberOrDefault(obj, "zfar", 100.f);
        cameraProperties.ortographic.znear = MemberOrDefault(obj, "znear", 0.01f);
    }
}

inline void Light::Read(Value &obj, Asset & /*r*/) {
#ifndef M_PI
    const float M_PI = 3.14159265358979323846f;
#endif

    std::string type_string;
    ReadMember(obj, "type", type_string);
    if (type_string == "directional")
        type = Light::Directional;
    else if (type_string == "point")
        type = Light::Point;
    else
        type = Light::Spot;

    name = MemberOrDefault(obj, "name", "");

    SetVector(color, vec3{ 1.0f, 1.0f, 1.0f });
    ReadMember(obj, "color", color);

    intensity = MemberOrDefault(obj, "intensity", 1.0f);

    ReadMember(obj, "range", range);

    if (type == Light::Spot) {
        Value *spot = FindObject(obj, "spot");
        if (!spot) throw DeadlyImportError("GLTF: Light missing its spot parameters");
        innerConeAngle = MemberOrDefault(*spot, "innerConeAngle", 0.0f);
        outerConeAngle = MemberOrDefault(*spot, "outerConeAngle", M_PI / 4.0f);
    }
}

inline void Node::Read(Value &obj, Asset &r) {
    if (name.empty()) {
        name = id;
    }

    Value *curChildren = FindArray(obj, "children");
    if (nullptr != curChildren) {
        this->children.reserve(curChildren->Size());
        for (unsigned int i = 0; i < curChildren->Size(); ++i) {
            Value &child = (*curChildren)[i];
            if (child.IsUint()) {
                // get/create the child node
                Ref<Node> chn = r.nodes.Retrieve(child.GetUint());
                if (chn) {
                    this->children.push_back(chn);
                }
            }
        }
    }

    Value *curMatrix = FindArray(obj, "matrix");
    if (nullptr != curMatrix) {
        ReadValue(*curMatrix, this->matrix);
    } else {
        ReadMember(obj, "translation", translation);
        ReadMember(obj, "scale", scale);
        ReadMember(obj, "rotation", rotation);
    }

    Value *curMesh = FindUInt(obj, "mesh");
    if (nullptr != curMesh) {
        unsigned int numMeshes = 1;
        this->meshes.reserve(numMeshes);
        Ref<Mesh> meshRef = r.meshes.Retrieve((*curMesh).GetUint());
        if (meshRef) {
            this->meshes.push_back(meshRef);
        }
    }

    Value *curSkin = FindUInt(obj, "skin");
    if (nullptr != curSkin) {
        this->skin = r.skins.Retrieve(curSkin->GetUint());
    }

    Value *curCamera = FindUInt(obj, "camera");
    if (nullptr != curCamera) {
        this->camera = r.cameras.Retrieve(curCamera->GetUint());
        if (this->camera) {
            this->camera->id = this->id;
        }
    }

    Value *curExtensions = FindObject(obj, "extensions");
    if (nullptr != curExtensions) {
        if (r.extensionsUsed.KHR_lights_punctual) {
            if (Value *ext = FindObject(*curExtensions, "KHR_lights_punctual")) {
                Value *curLight = FindUInt(*ext, "light");
                if (nullptr != curLight) {
                    this->light = r.lights.Retrieve(curLight->GetUint());
                    if (this->light) {
                        this->light->id = this->id;
                    }
                }
            }
        }
    }
}

inline void Scene::Read(Value &obj, Asset &r) {
    if (Value *array = FindArray(obj, "nodes")) {
        for (unsigned int i = 0; i < array->Size(); ++i) {
            if (!(*array)[i].IsUint()) continue;
            Ref<Node> node = r.nodes.Retrieve((*array)[i].GetUint());
            if (node)
                this->nodes.push_back(node);
        }
    }
}

inline void Skin::Read(Value &obj, Asset &r) {
    if (Value *matrices = FindUInt(obj, "inverseBindMatrices")) {
        inverseBindMatrices = r.accessors.Retrieve(matrices->GetUint());
    }

    if (Value *joints = FindArray(obj, "joints")) {
        for (unsigned i = 0; i < joints->Size(); ++i) {
            if (!(*joints)[i].IsUint()) continue;
            Ref<Node> node = r.nodes.Retrieve((*joints)[i].GetUint());
            if (node) {
                this->jointNames.push_back(node);
            }
        }
    }
}

inline void Animation::Read(Value &obj, Asset &r) {
    Value *curSamplers = FindArray(obj, "samplers");
    if (nullptr != curSamplers) {
        for (unsigned i = 0; i < curSamplers->Size(); ++i) {
            Value &sampler = (*curSamplers)[i];

            Sampler s;
            if (Value *input = FindUInt(sampler, "input")) {
                s.input = r.accessors.Retrieve(input->GetUint());
            }
            if (Value *output = FindUInt(sampler, "output")) {
                s.output = r.accessors.Retrieve(output->GetUint());
            }
            s.interpolation = Interpolation_LINEAR;
            if (Value *interpolation = FindString(sampler, "interpolation")) {
                const std::string interp = interpolation->GetString();
                if (interp == "LINEAR") {
                    s.interpolation = Interpolation_LINEAR;
                } else if (interp == "STEP") {
                    s.interpolation = Interpolation_STEP;
                } else if (interp == "CUBICSPLINE") {
                    s.interpolation = Interpolation_CUBICSPLINE;
                }
            }
            this->samplers.push_back(s);
        }
    }

    Value *curChannels = FindArray(obj, "channels");
    if (nullptr != curChannels) {
        for (unsigned i = 0; i < curChannels->Size(); ++i) {
            Value &channel = (*curChannels)[i];

            Channel c;
            Value *curSampler = FindUInt(channel, "sampler");
            if (nullptr != curSampler) {
                c.sampler = curSampler->GetUint();
            }

            if (Value *target = FindObject(channel, "target")) {
                if (Value *node = FindUInt(*target, "node")) {
                    c.target.node = r.nodes.Retrieve(node->GetUint());
                }
                if (Value *path = FindString(*target, "path")) {
                    const std::string p = path->GetString();
                    if (p == "translation") {
                        c.target.path = AnimationPath_TRANSLATION;
                    } else if (p == "rotation") {
                        c.target.path = AnimationPath_ROTATION;
                    } else if (p == "scale") {
                        c.target.path = AnimationPath_SCALE;
                    } else if (p == "weights") {
                        c.target.path = AnimationPath_WEIGHTS;
                    }
                }
            }
            this->channels.push_back(c);
        }
    }
}

inline void AssetMetadata::Read(Document &doc) {
    if (Value *obj = FindObject(doc, "asset")) {
        ReadMember(*obj, "copyright", copyright);
        ReadMember(*obj, "generator", generator);

        if (Value *versionString = FindString(*obj, "version")) {
            version = versionString->GetString();
        } else if (Value *versionNumber = FindNumber(*obj, "version")) {
            char buf[4];

            ai_snprintf(buf, 4, "%.1f", versionNumber->GetDouble());

            version = buf;
        }

        Value *curProfile = FindObject(*obj, "profile");
        if (nullptr != curProfile) {
            ReadMember(*curProfile, "api", this->profile.api);
            ReadMember(*curProfile, "version", this->profile.version);
        }
    }

    if (version.empty() || version[0] != '2') {
        throw DeadlyImportError("GLTF: Unsupported glTF version: " + version);
    }
}

//
// Asset methods implementation
//

inline void Asset::ReadBinaryHeader(IOStream &stream, std::vector<char> &sceneData) {
    GLB_Header header;
    if (stream.Read(&header, sizeof(header), 1) != 1) {
        throw DeadlyImportError("GLTF: Unable to read the file header");
    }

    if (strncmp((char *)header.magic, AI_GLB_MAGIC_NUMBER, sizeof(header.magic)) != 0) {
        throw DeadlyImportError("GLTF: Invalid binary glTF file");
    }

    AI_SWAP4(header.version);
    asset.version = to_string(header.version);
    if (header.version != 2) {
        throw DeadlyImportError("GLTF: Unsupported binary glTF version");
    }

    GLB_Chunk chunk;
    if (stream.Read(&chunk, sizeof(chunk), 1) != 1) {
        throw DeadlyImportError("GLTF: Unable to read JSON chunk");
    }

    AI_SWAP4(chunk.chunkLength);
    AI_SWAP4(chunk.chunkType);

    if (chunk.chunkType != ChunkType_JSON) {
        throw DeadlyImportError("GLTF: JSON chunk missing");
    }

    // read the scene data

    mSceneLength = chunk.chunkLength;
    sceneData.resize(mSceneLength + 1);
    sceneData[mSceneLength] = '\0';

    if (stream.Read(&sceneData[0], 1, mSceneLength) != mSceneLength) {
        throw DeadlyImportError("GLTF: Could not read the file contents");
    }

    uint32_t padding = ((chunk.chunkLength + 3) & ~3) - chunk.chunkLength;
    if (padding > 0) {
        stream.Seek(padding, aiOrigin_CUR);
    }

    AI_SWAP4(header.length);
    mBodyOffset = 12 + 8 + chunk.chunkLength + padding + 8;
    if (header.length >= mBodyOffset) {
        if (stream.Read(&chunk, sizeof(chunk), 1) != 1) {
            throw DeadlyImportError("GLTF: Unable to read BIN chunk");
        }

        AI_SWAP4(chunk.chunkLength);
        AI_SWAP4(chunk.chunkType);

        if (chunk.chunkType != ChunkType_BIN) {
            throw DeadlyImportError("GLTF: BIN chunk missing");
        }

        mBodyLength = chunk.chunkLength;
    } else {
        mBodyOffset = mBodyLength = 0;
    }
}

inline void Asset::Load(const std::string &pFile, bool isBinary) {
    mCurrentAssetDir.clear();
    /*int pos = std::max(int(pFile.rfind('/')), int(pFile.rfind('\\')));
    if (pos != int(std::string::npos)) */

    mCurrentAssetDir = glTFCommon::getCurrentAssetDir(pFile);

    shared_ptr<IOStream> stream(OpenFile(pFile.c_str(), "rb", true));
    if (!stream) {
        throw DeadlyImportError("GLTF: Could not open file for reading");
    }

    // is binary? then read the header
    std::vector<char> sceneData;
    if (isBinary) {
        SetAsBinary(); // also creates the body buffer
        ReadBinaryHeader(*stream, sceneData);
    } else {
        mSceneLength = stream->FileSize();
        mBodyLength = 0;

        // read the scene data

        sceneData.resize(mSceneLength + 1);
        sceneData[mSceneLength] = '\0';

        if (stream->Read(&sceneData[0], 1, mSceneLength) != mSceneLength) {
            throw DeadlyImportError("GLTF: Could not read the file contents");
        }
    }

    // parse the JSON document

    Document doc;
    doc.ParseInsitu(&sceneData[0]);

    if (doc.HasParseError()) {
        char buffer[32];
        ai_snprintf(buffer, 32, "%d", static_cast<int>(doc.GetErrorOffset()));
        throw DeadlyImportError(std::string("GLTF: JSON parse error, offset ") + buffer + ": " + GetParseError_En(doc.GetParseError()));
    }

    if (!doc.IsObject()) {
        throw DeadlyImportError("GLTF: JSON document root must be a JSON object");
    }

    // Fill the buffer instance for the current file embedded contents
    if (mBodyLength > 0) {
        if (!mBodyBuffer->LoadFromStream(*stream, mBodyLength, mBodyOffset)) {
            throw DeadlyImportError("GLTF: Unable to read gltf file");
        }
    }

    // Load the metadata
    asset.Read(doc);
    ReadExtensionsUsed(doc);
    ReadExtensionsRequired(doc);

    // Currently Draco is not supported
    if (extensionsRequired.KHR_draco_mesh_compression) {
        throw DeadlyImportError("GLTF: Draco mesh compression not currently supported.");
    }

    // Prepare the dictionaries
    for (size_t i = 0; i < mDicts.size(); ++i) {
        mDicts[i]->AttachToDocument(doc);
    }

    // Read the "scene" property, which specifies which scene to load
    // and recursively load everything referenced by it
    unsigned int sceneIndex = 0;
    Value *curScene = FindUInt(doc, "scene");
    if (nullptr != curScene) {
        sceneIndex = curScene->GetUint();
    }

    if (Value *scenesArray = FindArray(doc, "scenes")) {
        if (sceneIndex < scenesArray->Size()) {
            this->scene = scenes.Retrieve(sceneIndex);
        }
    }

    // Force reading of skins since they're not always directly referenced
    if (Value *skinsArray = FindArray(doc, "skins")) {
        for (unsigned int i = 0; i < skinsArray->Size(); ++i) {
            skins.Retrieve(i);
        }
    }

    if (Value *animsArray = FindArray(doc, "animations")) {
        for (unsigned int i = 0; i < animsArray->Size(); ++i) {
            animations.Retrieve(i);
        }
    }

    // Clean up
    for (size_t i = 0; i < mDicts.size(); ++i) {
        mDicts[i]->DetachFromDocument();
    }
}

inline void Asset::SetAsBinary() {
    if (!mBodyBuffer) {
        mBodyBuffer = buffers.Create("binary_glTF");
        mBodyBuffer->MarkAsSpecial();
    }
}

// As required extensions are only a concept in glTF 2.0, this is here
// instead of glTFCommon.h
#define CHECK_REQUIRED_EXT(EXT) \
    if (exts.find(#EXT) != exts.end()) extensionsRequired.EXT = true;

inline void Asset::ReadExtensionsRequired(Document &doc) {
    Value *extsRequired = FindArray(doc, "extensionsRequired");
    if (nullptr == extsRequired) {
        return;
    }

    std::gltf_unordered_map<std::string, bool> exts;
    for (unsigned int i = 0; i < extsRequired->Size(); ++i) {
        if ((*extsRequired)[i].IsString()) {
            exts[(*extsRequired)[i].GetString()] = true;
        }
    }

    CHECK_REQUIRED_EXT(KHR_draco_mesh_compression);

#undef CHECK_REQUIRED_EXT
}

inline void Asset::ReadExtensionsUsed(Document &doc) {
    Value *extsUsed = FindArray(doc, "extensionsUsed");
    if (!extsUsed) return;

    std::gltf_unordered_map<std::string, bool> exts;

    for (unsigned int i = 0; i < extsUsed->Size(); ++i) {
        if ((*extsUsed)[i].IsString()) {
            exts[(*extsUsed)[i].GetString()] = true;
        }
    }

    CHECK_EXT(KHR_materials_pbrSpecularGlossiness);
    CHECK_EXT(KHR_materials_unlit);
    CHECK_EXT(KHR_lights_punctual);
    CHECK_EXT(KHR_texture_transform);

#undef CHECK_EXT
}

inline IOStream *Asset::OpenFile(std::string path, const char *mode, bool /*absolute*/) {
#ifdef ASSIMP_API
    return mIOSystem->Open(path, mode);
#else
    if (path.size() < 2) return 0;
    if (!absolute && path[1] != ':' && path[0] != '/') { // relative?
        path = mCurrentAssetDir + path;
    }
    FILE *f = fopen(path.c_str(), mode);
    return f ? new IOStream(f) : 0;
#endif
}

inline std::string Asset::FindUniqueID(const std::string &str, const char *suffix) {
    std::string id = str;

    if (!id.empty()) {
        if (mUsedIds.find(id) == mUsedIds.end())
            return id;

        id += "_";
    }

    id += suffix;

    Asset::IdMap::iterator it = mUsedIds.find(id);
    if (it == mUsedIds.end()) {
        return id;
    }

    std::vector<char> buffer;
    buffer.resize(id.size() + 16);
    int offset = ai_snprintf(buffer.data(), buffer.size(), "%s_", id.c_str());
    for (int i = 0; it != mUsedIds.end(); ++i) {
        ai_snprintf(buffer.data() + offset, buffer.size() - offset, "%d", i);
        id = buffer.data();
        it = mUsedIds.find(id);
    }

    return id;
}

#ifdef _WIN32
#    pragma warning(pop)
#endif // _WIN32

} // namespace glTF2<|MERGE_RESOLUTION|>--- conflicted
+++ resolved
@@ -608,20 +608,13 @@
 }
 } // namespace
 
-<<<<<<< HEAD
 template<class T>
-void Accessor::ExtractData(T*& outData)
+void Accessor::ExtractData(T *&outData)
 {
     uint8_t* data = GetPointer();
-	if (!data) {
-		throw DeadlyImportError("GLTF: data is NULL");
-	}
-=======
-template <class T>
-bool Accessor::ExtractData(T *&outData) {
-    uint8_t *data = GetPointer();
-    if (!data) return false;
->>>>>>> 7e5a0acc
+    if (!data) {
+        throw DeadlyImportError("GLTF: data is NULL");
+    }
 
     const size_t elemSize = GetElementSize();
     const size_t totalSize = elemSize * count;
