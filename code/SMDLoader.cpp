/*
---------------------------------------------------------------------------
Open Asset Import Library (assimp)
---------------------------------------------------------------------------

Copyright (c) 2006-2019, assimp team

All rights reserved.

Redistribution and use of this software in source and binary forms,
with or without modification, are permitted provided that the following
conditions are met:

* Redistributions of source code must retain the above
  copyright notice, this list of conditions and the
  following disclaimer.

* Redistributions in binary form must reproduce the above
  copyright notice, this list of conditions and the
  following disclaimer in the documentation and/or other
  materials provided with the distribution.

* Neither the name of the assimp team, nor the names of its
  contributors may be used to endorse or promote products
  derived from this software without specific prior
  written permission of the assimp team.

THIS SOFTWARE IS PROVIDED BY THE COPYRIGHT HOLDERS AND CONTRIBUTORS
"AS IS" AND ANY EXPRESS OR IMPLIED WARRANTIES, INCLUDING, BUT NOT
LIMITED TO, THE IMPLIED WARRANTIES OF MERCHANTABILITY AND FITNESS FOR
A PARTICULAR PURPOSE ARE DISCLAIMED. IN NO EVENT SHALL THE COPYRIGHT
OWNER OR CONTRIBUTORS BE LIABLE FOR ANY DIRECT, INDIRECT, INCIDENTAL,
SPECIAL, EXEMPLARY, OR CONSEQUENTIAL DAMAGES (INCLUDING, BUT NOT
LIMITED TO, PROCUREMENT OF SUBSTITUTE GOODS OR SERVICES; LOSS OF USE,
DATA, OR PROFITS; OR BUSINESS INTERRUPTION) HOWEVER CAUSED AND ON ANY
THEORY OF LIABILITY, WHETHER IN CONTRACT, STRICT LIABILITY, OR TORT
(INCLUDING NEGLIGENCE OR OTHERWISE) ARISING IN ANY WAY OUT OF THE USE
OF THIS SOFTWARE, EVEN IF ADVISED OF THE POSSIBILITY OF SUCH DAMAGE.
---------------------------------------------------------------------------
*/

/** @file  SMDLoader.cpp
 *  @brief Implementation of the SMD importer class
 */


#ifndef ASSIMP_BUILD_NO_SMD_IMPORTER

#include <assimp/fast_atof.h>
#include <assimp/SkeletonMeshBuilder.h>
#include <assimp/Importer.hpp>
#include <assimp/IOSystem.hpp>
#include <assimp/scene.h>
#include <assimp/DefaultLogger.hpp>
#include <assimp/importerdesc.h>
#include <memory>
#include <assimp/DefaultIOSystem.h>
#include <tuple>

// internal headers
#include "SMDLoader.h"

#ifndef _WIN32
#define strtok_s strtok_r
#endif

using namespace Assimp;

static const aiImporterDesc desc = {
    "Valve SMD Importer",
    "",
    "",
    "",
    aiImporterFlags_SupportTextFlavour,
    0,
    0,
    0,
    0,
    "smd vta"
};

// ------------------------------------------------------------------------------------------------
// Constructor to be privately used by Importer
SMDImporter::SMDImporter()
: configFrameID()
, mBuffer()
, pScene( nullptr )
, iFileSize( 0 )
, iSmallestFrame( INT_MAX )
, dLengthOfAnim( 0.0 )
, bHasUVs(false )
, iLineNumber(-1)  {
    // empty
}

// ------------------------------------------------------------------------------------------------
// Destructor, private as well
SMDImporter::~SMDImporter() {
    // empty
}

// ------------------------------------------------------------------------------------------------
// Returns whether the class can handle the format of the given file.
bool SMDImporter::CanRead( const std::string& pFile, IOSystem* /*pIOHandler*/, bool) const {
    // fixme: auto format detection
    return SimpleExtensionCheck(pFile,"smd","vta");
}

// ------------------------------------------------------------------------------------------------
// Get a list of all supported file extensions
const aiImporterDesc* SMDImporter::GetInfo () const {
    return &desc;
}

// ------------------------------------------------------------------------------------------------
// Setup configuration properties
void SMDImporter::SetupProperties(const Importer* pImp) {
    // The
    // AI_CONFIG_IMPORT_SMD_KEYFRAME option overrides the
    // AI_CONFIG_IMPORT_GLOBAL_KEYFRAME option.
    configFrameID = pImp->GetPropertyInteger(AI_CONFIG_IMPORT_SMD_KEYFRAME,-1);
    if(static_cast<unsigned int>(-1) == configFrameID)  {
        configFrameID = pImp->GetPropertyInteger(AI_CONFIG_IMPORT_GLOBAL_KEYFRAME,0);
    }

    bLoadAnimationList = pImp->GetPropertyBool(AI_CONFIG_IMPORT_SMD_LOAD_ANIMATION_LIST, true);
    noSkeletonMesh = pImp->GetPropertyBool(AI_CONFIG_IMPORT_NO_SKELETON_MESHES, false);
}

// ------------------------------------------------------------------------------------------------
// Imports the given file into the given scene structure.
void SMDImporter::InternReadFile( const std::string& pFile, aiScene* pScene, IOSystem* pIOHandler) {
    this->pScene = pScene;
    ReadSmd(pFile, pIOHandler);

    // If there are no triangles it seems to be an animation SMD,
    // containing only the animation skeleton.
    if (asTriangles.empty()) {
        if (asBones.empty()) {
            throw DeadlyImportError("SMD: No triangles and no bones have "
                "been found in the file. This file seems to be invalid.");
        }

        // Set the flag in the scene structure which indicates
        // that there is nothing than an animation skeleton
        pScene->mFlags |= AI_SCENE_FLAGS_INCOMPLETE;
    }

    if (!asBones.empty()) {
        // Check whether all bones have been initialized
        for (std::vector<SMD::Bone>::const_iterator
                i =  asBones.begin();
                i != asBones.end();++i) {
            if (!(*i).mName.length()) {
                ASSIMP_LOG_WARN("SMD: Not all bones have been initialized");
                break;
            }
        }

        // now fix invalid time values and make sure the animation starts at frame 0
        FixTimeValues();
    }

    // build output nodes (bones are added as empty dummy nodes)
    CreateOutputNodes();

    if (!(pScene->mFlags & AI_SCENE_FLAGS_INCOMPLETE)) {
        // create output meshes
        CreateOutputMeshes();

        // build an output material list
        CreateOutputMaterials();

        // use root node that renders all meshes
        pScene->mRootNode->mNumMeshes = pScene->mNumMeshes;
        pScene->mRootNode->mMeshes = new unsigned int[pScene->mNumMeshes];
        for (unsigned int i = 0; i < pScene->mNumMeshes; ++i) {
            pScene->mRootNode->mMeshes[i] = i;
        }
    }

    // build the output animation
    CreateOutputAnimations(pFile, pIOHandler);

    if ((pScene->mFlags & AI_SCENE_FLAGS_INCOMPLETE) && !noSkeletonMesh) {
        SkeletonMeshBuilder skeleton(pScene);
    }
}

// ------------------------------------------------------------------------------------------------
// Write an error message with line number to the log file
void SMDImporter::LogErrorNoThrow(const char* msg) {
    const size_t BufferSize = 1024;
    char szTemp[BufferSize];
    ai_snprintf(szTemp,BufferSize,"Line %u: %s",iLineNumber,msg);
    DefaultLogger::get()->error(szTemp);
}

// ------------------------------------------------------------------------------------------------
// Write a warning with line number to the log file
void SMDImporter::LogWarning(const char* msg) {
    const size_t BufferSize = 1024;
    char szTemp[BufferSize];
    ai_assert(strlen(msg) < 1000);
    ai_snprintf(szTemp,BufferSize,"Line %u: %s",iLineNumber,msg);
    ASSIMP_LOG_WARN(szTemp);
}

// ------------------------------------------------------------------------------------------------
// Fix invalid time values in the file
void SMDImporter::FixTimeValues() {
    double dDelta = (double)iSmallestFrame;
    double dMax = 0.0f;
    for (std::vector<SMD::Bone>::iterator
            iBone =  asBones.begin();
            iBone != asBones.end();++iBone) {
        for (std::vector<SMD::Bone::Animation::MatrixKey>::iterator
                iKey =  (*iBone).sAnim.asKeys.begin();
                iKey != (*iBone).sAnim.asKeys.end();++iKey) {
            (*iKey).dTime -= dDelta;
            dMax = std::max(dMax, (*iKey).dTime);
        }
    }
    dLengthOfAnim = dMax;
}

// ------------------------------------------------------------------------------------------------
// create output meshes
void SMDImporter::CreateOutputMeshes() {
    if (aszTextures.empty()) {
        aszTextures.push_back(std::string());
    }

    // we need to sort all faces by their material index
    // in opposition to other loaders we can be sure that each
    // material is at least used once.
    pScene->mNumMeshes = (unsigned int) aszTextures.size();
    pScene->mMeshes = new aiMesh*[pScene->mNumMeshes];

    typedef std::vector<unsigned int> FaceList;
    FaceList* aaiFaces = new FaceList[pScene->mNumMeshes];

    // approximate the space that will be required
    unsigned int iNum = (unsigned int)asTriangles.size() / pScene->mNumMeshes;
    iNum += iNum >> 1;
    for (unsigned int i = 0; i < pScene->mNumMeshes;++i) {
        aaiFaces[i].reserve(iNum);
    }

    // collect all faces
    iNum = 0;
    for (std::vector<SMD::Face>::const_iterator
            iFace =  asTriangles.begin();
            iFace != asTriangles.end();++iFace,++iNum) {
        if (UINT_MAX == (*iFace).iTexture) {
            aaiFaces[(*iFace).iTexture].push_back( 0 );
        } else if ((*iFace).iTexture >= aszTextures.size()) {
            ASSIMP_LOG_INFO("[SMD/VTA] Material index overflow in face");
            aaiFaces[(*iFace).iTexture].push_back((unsigned int)aszTextures.size()-1);
        } else {
            aaiFaces[(*iFace).iTexture].push_back(iNum);
        }
    }

    // now create the output meshes
    for (unsigned int i = 0; i < pScene->mNumMeshes;++i) {
        aiMesh*& pcMesh = pScene->mMeshes[i] = new aiMesh();
        ai_assert(!aaiFaces[i].empty()); // should not be empty ...

        pcMesh->mPrimitiveTypes = aiPrimitiveType_TRIANGLE;
        pcMesh->mNumVertices = (unsigned int)aaiFaces[i].size()*3;
        pcMesh->mNumFaces = (unsigned int)aaiFaces[i].size();
        pcMesh->mMaterialIndex = i;

        // storage for bones
        typedef std::pair<unsigned int,float> TempWeightListEntry;
        typedef std::vector< TempWeightListEntry > TempBoneWeightList;

        TempBoneWeightList* aaiBones = new TempBoneWeightList[asBones.size()]();

        // try to reserve enough memory without wasting too much
        for (unsigned int iBone = 0; iBone < asBones.size();++iBone) {
            aaiBones[iBone].reserve(pcMesh->mNumVertices/asBones.size());
        }

        // allocate storage
        pcMesh->mFaces = new aiFace[pcMesh->mNumFaces];
        aiVector3D* pcNormals = pcMesh->mNormals = new aiVector3D[pcMesh->mNumVertices];
        aiVector3D* pcVerts = pcMesh->mVertices = new aiVector3D[pcMesh->mNumVertices];

        aiVector3D* pcUVs = nullptr;
        if (bHasUVs) {
            pcUVs = pcMesh->mTextureCoords[0] = new aiVector3D[pcMesh->mNumVertices];
            pcMesh->mNumUVComponents[0] = 2;
        }

        iNum = 0;
        for (unsigned int iFace = 0; iFace < pcMesh->mNumFaces;++iFace) {
            pcMesh->mFaces[iFace].mIndices = new unsigned int[3];
            pcMesh->mFaces[iFace].mNumIndices = 3;

            // fill the vertices
            unsigned int iSrcFace = aaiFaces[i][iFace];
            SMD::Face& face = asTriangles[iSrcFace];

            *pcVerts++ = face.avVertices[0].pos;
            *pcVerts++ = face.avVertices[1].pos;
            *pcVerts++ = face.avVertices[2].pos;

            // fill the normals
            *pcNormals++ = face.avVertices[0].nor;
            *pcNormals++ = face.avVertices[1].nor;
            *pcNormals++ = face.avVertices[2].nor;

            // fill the texture coordinates
            if (pcUVs) {
                *pcUVs++ = face.avVertices[0].uv;
                *pcUVs++ = face.avVertices[1].uv;
                *pcUVs++ = face.avVertices[2].uv;
            }

            for (unsigned int iVert = 0; iVert < 3;++iVert) {
                float fSum = 0.0f;
                for (unsigned int iBone = 0;iBone < face.avVertices[iVert].aiBoneLinks.size();++iBone)  {
                    TempWeightListEntry& pairval = face.avVertices[iVert].aiBoneLinks[iBone];

                    // FIX: The second check is here just to make sure we won't
                    // assign more than one weight to a single vertex index
                    if (pairval.first >= asBones.size() || pairval.first == face.avVertices[iVert].iParentNode) {
                        ASSIMP_LOG_ERROR("[SMD/VTA] Bone index overflow. "
                            "The bone index will be ignored, the weight will be assigned "
                            "to the vertex' parent node");
                        continue;
                    }
                    aaiBones[pairval.first].push_back(TempWeightListEntry(iNum,pairval.second));
                    fSum += pairval.second;
                }
                // ******************************************************************
                // If the sum of all vertex weights is not 1.0 we must assign
                // the rest to the vertex' parent node. Well, at least the doc says
                // we should ...
                // FIX: We use 0.975 as limit, floating-point inaccuracies seem to
                // be very strong in some SMD exporters. Furthermore it is possible
                // that the parent of a vertex is 0xffffffff (if the corresponding
                // entry in the file was unreadable)
                // ******************************************************************
                if (fSum < 0.975f && face.avVertices[iVert].iParentNode != UINT_MAX) {
                    if (face.avVertices[iVert].iParentNode >= asBones.size()) {
                        ASSIMP_LOG_ERROR("[SMD/VTA] Bone index overflow. "
                            "The index of the vertex parent bone is invalid. "
                            "The remaining weights will be normalized to 1.0");

                        if (fSum) {
                            fSum = 1 / fSum;
                            for (unsigned int iBone = 0;iBone < face.avVertices[iVert].aiBoneLinks.size();++iBone) {
                                TempWeightListEntry& pairval = face.avVertices[iVert].aiBoneLinks[iBone];
                                if (pairval.first >= asBones.size()) {
                                    continue;
                                }
                                aaiBones[pairval.first].back().second *= fSum;
                            }
                        }
                    } else {
                        aaiBones[face.avVertices[iVert].iParentNode].push_back(
                            TempWeightListEntry(iNum,1.0f-fSum));
                    }
                }
                pcMesh->mFaces[iFace].mIndices[iVert] = iNum++;
            }
        }

        // now build all bones of the mesh
        iNum = 0;
        for (unsigned int iBone = 0; iBone < asBones.size();++iBone) {
            if (!aaiBones[iBone].empty())++iNum;
        }

        if (iNum) {
            pcMesh->mNumBones = iNum;
            pcMesh->mBones = new aiBone*[pcMesh->mNumBones];
            iNum = 0;
            for (unsigned int iBone = 0; iBone < asBones.size();++iBone) {
                if (aaiBones[iBone].empty()) {
                    continue;
                }
                aiBone*& bone = pcMesh->mBones[iNum] = new aiBone();

                bone->mNumWeights = (unsigned int)aaiBones[iBone].size();
                bone->mWeights = new aiVertexWeight[bone->mNumWeights];
                bone->mOffsetMatrix = asBones[iBone].mOffsetMatrix;
                bone->mName.Set( asBones[iBone].mName );

                asBones[iBone].bIsUsed = true;

                for (unsigned int iWeight = 0; iWeight < bone->mNumWeights;++iWeight) {
                    bone->mWeights[iWeight].mVertexId = aaiBones[iBone][iWeight].first;
                    bone->mWeights[iWeight].mWeight = aaiBones[iBone][iWeight].second;
                }
                ++iNum;
            }
        }
        delete[] aaiBones;
    }
    delete[] aaiFaces;
}

// ------------------------------------------------------------------------------------------------
// add bone child nodes
void SMDImporter::AddBoneChildren(aiNode* pcNode, uint32_t iParent) {
    ai_assert( nullptr != pcNode );
    ai_assert( 0 == pcNode->mNumChildren );
    ai_assert( nullptr == pcNode->mChildren);

    // first count ...
    for (unsigned int i = 0; i < asBones.size();++i) {
        SMD::Bone& bone = asBones[i];
        if (bone.iParent == iParent) {
            ++pcNode->mNumChildren;
        }
    }

    // now allocate the output array
    pcNode->mChildren = new aiNode*[pcNode->mNumChildren];

    // and fill all subnodes
    unsigned int qq( 0 );
    for (unsigned int i = 0; i < asBones.size();++i) {
        SMD::Bone& bone = asBones[i];
        if (bone.iParent != iParent) {
            continue;
        }

        aiNode* pc = pcNode->mChildren[qq++] = new aiNode();
        pc->mName.Set(bone.mName);

        // store the local transformation matrix of the bind pose
        if (bone.sAnim.asKeys.size()) {
            pc->mTransformation = bone.sAnim.asKeys[0].matrix;
        }

        if (bone.iParent == static_cast<uint32_t>(-1)) { 
            bone.mOffsetMatrix = pc->mTransformation;
        } else {
            bone.mOffsetMatrix = asBones[bone.iParent].mOffsetMatrix * pc->mTransformation;
        }

        pc->mParent = pcNode;

        // add children to this node, too
        AddBoneChildren(pc,i);
    }
}

// ------------------------------------------------------------------------------------------------
// create output nodes
void SMDImporter::CreateOutputNodes() {
    pScene->mRootNode = new aiNode();

    // now add all bones as dummy sub nodes to the graph
    AddBoneChildren(pScene->mRootNode,(uint32_t)-1);
    for (auto &bone : asBones) {
        bone.mOffsetMatrix.Inverse();
    }

    // if we have only one bone we can even remove the root node
    if (pScene->mFlags & AI_SCENE_FLAGS_INCOMPLETE && 1 == pScene->mRootNode->mNumChildren) {
        aiNode* pcOldRoot = pScene->mRootNode;
        pScene->mRootNode = pcOldRoot->mChildren[0];
        pcOldRoot->mChildren[0] = nullptr;
        delete pcOldRoot;

        pScene->mRootNode->mParent = nullptr;
    }
    else
    {
        ::strcpy(pScene->mRootNode->mName.data, "<SMD_root>");
        pScene->mRootNode->mName.length = 10;
    }
}

// ------------------------------------------------------------------------------------------------
// create output animations
void SMDImporter::CreateOutputAnimations(const std::string &pFile, IOSystem* pIOHandler) {
    std::vector<std::tuple<std::string, std::string>> animFileList;

    if (bLoadAnimationList) {
        GetAnimationFileList(pFile, pIOHandler, animFileList);
    }
<<<<<<< HEAD
    int animCount = static_cast<int>( animFileList.size() ) + 1;
=======
    int animCount = static_cast<int>( animFileList.size() + 1u );
>>>>>>> 01d4b10f
    pScene->mNumAnimations = 1;
    pScene->mAnimations = new aiAnimation*[animCount];
    memset(pScene->mAnimations, 0, sizeof(aiAnimation*)*animCount);
    CreateOutputAnimation(0, "");

    for (auto &animFile : animFileList) {
        ReadSmd(std::get<1>(animFile), pIOHandler);
        if (asBones.empty()) {
            continue;
        }

        FixTimeValues();
        CreateOutputAnimation(pScene->mNumAnimations++, std::get<0>(animFile));
    }
}

void SMDImporter::CreateOutputAnimation(int index, const std::string &name) {
    aiAnimation*& anim = pScene->mAnimations[index] = new aiAnimation();

    if (name.length()) {
        anim->mName.Set(name.c_str());
    }
    anim->mDuration = dLengthOfAnim;
    anim->mNumChannels = static_cast<unsigned int>( asBones.size() );
    anim->mTicksPerSecond = 25.0; // FIXME: is this correct?

    aiNodeAnim** pp = anim->mChannels = new aiNodeAnim*[anim->mNumChannels];

    // now build valid keys
    unsigned int a = 0;
    for (std::vector<SMD::Bone>::const_iterator i = asBones.begin(); i != asBones.end(); ++i) {
        aiNodeAnim* p = pp[a] = new aiNodeAnim();

        // copy the name of the bone
        p->mNodeName.Set(i->mName);

        p->mNumRotationKeys = (unsigned int)(*i).sAnim.asKeys.size();
        if (p->mNumRotationKeys){
            p->mNumPositionKeys = p->mNumRotationKeys;
            aiVectorKey* pVecKeys = p->mPositionKeys = new aiVectorKey[p->mNumRotationKeys];
            aiQuatKey* pRotKeys = p->mRotationKeys = new aiQuatKey[p->mNumRotationKeys];

            for (std::vector<SMD::Bone::Animation::MatrixKey>::const_iterator
                    qq = (*i).sAnim.asKeys.begin();
                    qq != (*i).sAnim.asKeys.end(); ++qq) {
                pRotKeys->mTime = pVecKeys->mTime = (*qq).dTime;

                // compute the rotation quaternion from the euler angles
                // aiQuaternion: The order of the parameters is yzx?
                pRotKeys->mValue = aiQuaternion((*qq).vRot.y, (*qq).vRot.z, (*qq).vRot.x);
                pVecKeys->mValue = (*qq).vPos;

                ++pVecKeys; ++pRotKeys;
            }
        }
        ++a;

        // there are no scaling keys ...
    }
}

void SMDImporter::GetAnimationFileList(const std::string &pFile, IOSystem* pIOHandler, std::vector<std::tuple<std::string, std::string>>& outList) {
    auto base = DefaultIOSystem::absolutePath(pFile);
    auto name = DefaultIOSystem::completeBaseName(pFile);
    auto path = base + "/" + name + "_animation.txt";

    std::unique_ptr<IOStream> file(pIOHandler->Open(path.c_str(), "rb"));
    if (file.get() == nullptr) {
        return;
    }

    // Allocate storage and copy the contents of the file to a memory buffer
    std::vector<char> buf;
    size_t fileSize = file->FileSize();
    buf.resize(fileSize + 1);
    TextFileToBuffer(file.get(), buf);

    /*
        *_animation.txt format:
        name path
        idle idle.smd
        jump anim/jump.smd
        walk.smd
        ...
    */
    std::string animName, animPath;
    char *tok1, *tok2;
    char *context1, *context2;

    tok1 = strtok_s(&buf[0], "\r\n", &context1);
    while (tok1 != NULL) {
        tok2 = strtok_s(tok1, " \t", &context2);
        if (tok2) {
            char *p = tok2;
            tok2 = strtok_s(nullptr, " \t", &context2);
            if (tok2) {
                animPath = tok2;
                animName = p;
            } else  {
                // No name
                animPath = p;
                animName = DefaultIOSystem::completeBaseName(animPath);
            }
            outList.push_back(std::make_tuple(animName, base + "/" + animPath));
        }
        tok1 = strtok_s(nullptr, "\r\n", &context1);
    }
}

// ------------------------------------------------------------------------------------------------
// create output materials
void SMDImporter::CreateOutputMaterials() {
    ai_assert( nullptr != pScene );

    pScene->mNumMaterials = (unsigned int)aszTextures.size();
    pScene->mMaterials = new aiMaterial*[std::max(1u, pScene->mNumMaterials)];

    for (unsigned int iMat = 0; iMat < pScene->mNumMaterials; ++iMat) {
        aiMaterial* pcMat = new aiMaterial();
        ai_assert( nullptr != pcMat );
        pScene->mMaterials[iMat] = pcMat;

        aiString szName;
        szName.length = (size_t)ai_snprintf(szName.data,MAXLEN,"Texture_%u",iMat);
        pcMat->AddProperty(&szName,AI_MATKEY_NAME);

        if (aszTextures[iMat].length())
        {
            ::strncpy(szName.data, aszTextures[iMat].c_str(),MAXLEN-1);
            szName.length = aszTextures[iMat].length();
            pcMat->AddProperty(&szName,AI_MATKEY_TEXTURE_DIFFUSE(0));
        }
    }

    // create a default material if necessary
    if (0 == pScene->mNumMaterials) {
        pScene->mNumMaterials = 1;

        aiMaterial* pcHelper = new aiMaterial();
        pScene->mMaterials[0] = pcHelper;

        int iMode = static_cast<int>(aiShadingMode_Gouraud);
        pcHelper->AddProperty<int>(&iMode, 1, AI_MATKEY_SHADING_MODEL);

        aiColor3D clr;
        clr.b = clr.g = clr.r = 0.7f;
        pcHelper->AddProperty<aiColor3D>(&clr, 1,AI_MATKEY_COLOR_DIFFUSE);
        pcHelper->AddProperty<aiColor3D>(&clr, 1,AI_MATKEY_COLOR_SPECULAR);

        clr.b = clr.g = clr.r = 0.05f;
        pcHelper->AddProperty<aiColor3D>(&clr, 1,AI_MATKEY_COLOR_AMBIENT);

        aiString szName;
        szName.Set(AI_DEFAULT_MATERIAL_NAME);
        pcHelper->AddProperty(&szName,AI_MATKEY_NAME);
    }
}

// ------------------------------------------------------------------------------------------------
// Parse the file
void SMDImporter::ParseFile() {
    const char* szCurrent = &mBuffer[0];

    // read line per line ...
    for ( ;; ) {
        if(!SkipSpacesAndLineEnd(szCurrent,&szCurrent)) {
            break;
        }

        // "version <n> \n", <n> should be 1 for hl and hl2 SMD files
        if (TokenMatch(szCurrent,"version",7)) {
            if(!SkipSpaces(szCurrent,&szCurrent)) break;
            if (1 != strtoul10(szCurrent,&szCurrent)) {
                ASSIMP_LOG_WARN("SMD.version is not 1. This "
                    "file format is not known. Continuing happily ...");
            }
            continue;
        }
        // "nodes\n" - Starts the node section
        if (TokenMatch(szCurrent,"nodes",5)) {
            ParseNodesSection(szCurrent,&szCurrent);
            continue;
        }
        // "triangles\n" - Starts the triangle section
        if (TokenMatch(szCurrent,"triangles",9)) {
            ParseTrianglesSection(szCurrent,&szCurrent);
            continue;
        }
        // "vertexanimation\n" - Starts the vertex animation section
        if (TokenMatch(szCurrent,"vertexanimation",15)) {
            bHasUVs = false;
            ParseVASection(szCurrent,&szCurrent);
            continue;
        }
        // "skeleton\n" - Starts the skeleton section
        if (TokenMatch(szCurrent,"skeleton",8)) {
            ParseSkeletonSection(szCurrent,&szCurrent);
            continue;
        }
        SkipLine(szCurrent,&szCurrent);
    }
}

void SMDImporter::ReadSmd(const std::string &pFile, IOSystem* pIOHandler) {
    std::unique_ptr<IOStream> file(pIOHandler->Open(pFile, "rb"));

    // Check whether we can read from the file
    if (file.get() == nullptr) {
        throw DeadlyImportError("Failed to open SMD/VTA file " + pFile + ".");
    }

    iFileSize = (unsigned int)file->FileSize();

    // Allocate storage and copy the contents of the file to a memory buffer
    mBuffer.resize(iFileSize + 1);
    TextFileToBuffer(file.get(), mBuffer);

    iSmallestFrame = INT_MAX;
    bHasUVs = true;
    iLineNumber = 1;

    // Reserve enough space for ... hm ... 10 textures
    aszTextures.reserve(10);

    // Reserve enough space for ... hm ... 1000 triangles
    asTriangles.reserve(1000);

    // Reserve enough space for ... hm ... 20 bones
    asBones.reserve(20);

    aszTextures.clear();
    asTriangles.clear();
    asBones.clear();

    // parse the file ...
    ParseFile();
}

// ------------------------------------------------------------------------------------------------
unsigned int SMDImporter::GetTextureIndex(const std::string& filename) {
    unsigned int iIndex = 0;
    for (std::vector<std::string>::const_iterator
            i =  aszTextures.begin();
            i != aszTextures.end();++i,++iIndex) {
        // case-insensitive ... it's a path
        if (0 == ASSIMP_stricmp ( filename.c_str(),(*i).c_str())) {
            return iIndex;
        }
    }
    iIndex = (unsigned int)aszTextures.size();
    aszTextures.push_back(filename);
    return iIndex;
}

// ------------------------------------------------------------------------------------------------
// Parse the nodes section of the file
void SMDImporter::ParseNodesSection(const char* szCurrent, const char** szCurrentOut) {
    for ( ;; ) {
        // "end\n" - Ends the nodes section
        if (0 == ASSIMP_strincmp(szCurrent,"end",3) && IsSpaceOrNewLine(*(szCurrent+3))) {
            szCurrent += 4;
            break;
        }
        ParseNodeInfo(szCurrent,&szCurrent);
    }
    SkipSpacesAndLineEnd(szCurrent,&szCurrent);
    *szCurrentOut = szCurrent;
}

// ------------------------------------------------------------------------------------------------
// Parse the triangles section of the file
void SMDImporter::ParseTrianglesSection(const char* szCurrent, const char** szCurrentOut) {
    // Parse a triangle, parse another triangle, parse the next triangle ...
    // and so on until we reach a token that looks quite similar to "end"
    for ( ;; ) {
        if(!SkipSpacesAndLineEnd(szCurrent,&szCurrent)) {
            break;
        }

        // "end\n" - Ends the triangles section
        if (TokenMatch(szCurrent,"end",3)) {
            break;
        }
        ParseTriangle(szCurrent,&szCurrent);
    }
    SkipSpacesAndLineEnd(szCurrent,&szCurrent);
    *szCurrentOut = szCurrent;
}
// ------------------------------------------------------------------------------------------------
// Parse the vertex animation section of the file
void SMDImporter::ParseVASection(const char* szCurrent, const char** szCurrentOut) {
    unsigned int iCurIndex = 0;
    for ( ;; ) {
        if (!SkipSpacesAndLineEnd(szCurrent,&szCurrent)) {
            break;
        }

        // "end\n" - Ends the "vertexanimation" section
        if (TokenMatch(szCurrent,"end",3)) {
            break;
        }

        // "time <n>\n"
        if (TokenMatch(szCurrent,"time",4)) {
            // NOTE: The doc says that time values COULD be negative ...
            // NOTE2: this is the shape key -> valve docs
            int iTime = 0;
            if(!ParseSignedInt(szCurrent,&szCurrent,iTime) || configFrameID != (unsigned int)iTime) {
                break;
            }
            SkipLine(szCurrent,&szCurrent);
        } else {
            if(0 == iCurIndex) {
                asTriangles.push_back(SMD::Face());
            }
            if (++iCurIndex == 3) {
                iCurIndex = 0;
            }
            ParseVertex(szCurrent,&szCurrent,asTriangles.back().avVertices[iCurIndex],true);
        }
    }

    if (iCurIndex != 2 && !asTriangles.empty()) {
        // we want to no degenerates, so throw this triangle away
        asTriangles.pop_back();
    }

    SkipSpacesAndLineEnd(szCurrent,&szCurrent);
    *szCurrentOut = szCurrent;
}

// ------------------------------------------------------------------------------------------------
// Parse the skeleton section of the file
void SMDImporter::ParseSkeletonSection(const char* szCurrent, const char** szCurrentOut) {
    int iTime = 0;
    for ( ;; ) {
        if (!SkipSpacesAndLineEnd(szCurrent,&szCurrent)) {
            break;
        }

        // "end\n" - Ends the skeleton section
        if (TokenMatch(szCurrent,"end",3)) {
            break;
        } else if (TokenMatch(szCurrent,"time",4)) {
        // "time <n>\n" - Specifies the current animation frame
            if(!ParseSignedInt(szCurrent,&szCurrent,iTime)) {
                break;
            }

            iSmallestFrame = std::min(iSmallestFrame,iTime);
            SkipLine(szCurrent,&szCurrent);
        } else {
            ParseSkeletonElement(szCurrent,&szCurrent,iTime);
        }
    }
    *szCurrentOut = szCurrent;
}

// ------------------------------------------------------------------------------------------------
#define SMDI_PARSE_RETURN { \
    SkipLine(szCurrent,&szCurrent); \
    *szCurrentOut = szCurrent; \
    return; \
}
// ------------------------------------------------------------------------------------------------
// Parse a node line
void SMDImporter::ParseNodeInfo(const char* szCurrent, const char** szCurrentOut) {
    unsigned int iBone  = 0;
    SkipSpacesAndLineEnd(szCurrent,&szCurrent);
    if ( !ParseUnsignedInt(szCurrent,&szCurrent,iBone) || !SkipSpaces(szCurrent,&szCurrent)) {
        LogErrorNoThrow("Unexpected EOF/EOL while parsing bone index");
        SMDI_PARSE_RETURN;
    }
    // add our bone to the list
    if (iBone >= asBones.size()) {
        asBones.resize(iBone+1);
    }
    SMD::Bone& bone = asBones[iBone];

    bool bQuota = true;
    if ('\"' != *szCurrent) {
        LogWarning("Bone name is expcted to be enclosed in "
            "double quotation marks. ");
        bQuota = false;
    } else {
        ++szCurrent;
    }

    const char* szEnd = szCurrent;
    for ( ;; ) {
        if (bQuota && '\"' == *szEnd) {
            iBone = (unsigned int)(szEnd - szCurrent);
            ++szEnd;
            break;
        } else if (!bQuota && IsSpaceOrNewLine(*szEnd)) {
            iBone = (unsigned int)(szEnd - szCurrent);
            break;
        } else if (!(*szEnd)) {
            LogErrorNoThrow("Unexpected EOF/EOL while parsing bone name");
            SMDI_PARSE_RETURN;
        }
        ++szEnd;
    }
    bone.mName = std::string(szCurrent,iBone);
    szCurrent = szEnd;

    // the only negative bone parent index that could occur is -1 AFAIK
    if(!ParseSignedInt(szCurrent,&szCurrent,(int&)bone.iParent))  {
        LogErrorNoThrow("Unexpected EOF/EOL while parsing bone parent index. Assuming -1");
        SMDI_PARSE_RETURN;
    }

    // go to the beginning of the next line
    SMDI_PARSE_RETURN;
}

// ------------------------------------------------------------------------------------------------
// Parse a skeleton element
void SMDImporter::ParseSkeletonElement(const char* szCurrent, const char** szCurrentOut,int iTime) {
    aiVector3D vPos;
    aiVector3D vRot;

    unsigned int iBone  = 0;
    if(!ParseUnsignedInt(szCurrent,&szCurrent,iBone)) {
        ASSIMP_LOG_ERROR("Unexpected EOF/EOL while parsing bone index");
        SMDI_PARSE_RETURN;
    }
    if (iBone >= asBones.size()) {
        LogErrorNoThrow("Bone index in skeleton section is out of range");
        SMDI_PARSE_RETURN;
    }
    SMD::Bone& bone = asBones[iBone];

    bone.sAnim.asKeys.push_back(SMD::Bone::Animation::MatrixKey());
    SMD::Bone::Animation::MatrixKey& key = bone.sAnim.asKeys.back();

    key.dTime = (double)iTime;
    if(!ParseFloat(szCurrent,&szCurrent,(float&)vPos.x)) {
        LogErrorNoThrow("Unexpected EOF/EOL while parsing bone.pos.x");
        SMDI_PARSE_RETURN;
    }
    if(!ParseFloat(szCurrent,&szCurrent,(float&)vPos.y)) {
        LogErrorNoThrow("Unexpected EOF/EOL while parsing bone.pos.y");
        SMDI_PARSE_RETURN;
    }
    if(!ParseFloat(szCurrent,&szCurrent,(float&)vPos.z)) {
        LogErrorNoThrow("Unexpected EOF/EOL while parsing bone.pos.z");
        SMDI_PARSE_RETURN;
    }
    if(!ParseFloat(szCurrent,&szCurrent,(float&)vRot.x)) {
        LogErrorNoThrow("Unexpected EOF/EOL while parsing bone.rot.x");
        SMDI_PARSE_RETURN;
    }
    if(!ParseFloat(szCurrent,&szCurrent,(float&)vRot.y)) {
        LogErrorNoThrow("Unexpected EOF/EOL while parsing bone.rot.y");
        SMDI_PARSE_RETURN;
    }
    if(!ParseFloat(szCurrent,&szCurrent,(float&)vRot.z)) {
        LogErrorNoThrow("Unexpected EOF/EOL while parsing bone.rot.z");
        SMDI_PARSE_RETURN;
    }
    // build the transformation matrix of the key
    key.matrix.FromEulerAnglesXYZ(vRot.x,vRot.y,vRot.z); {
        aiMatrix4x4 mTemp;
        mTemp.a4 = vPos.x;
        mTemp.b4 = vPos.y;
        mTemp.c4 = vPos.z;
        key.matrix = mTemp * key.matrix;
    }
    key.vPos = vPos;
    key.vRot = vRot;
    // go to the beginning of the next line
    SMDI_PARSE_RETURN;
}

// ------------------------------------------------------------------------------------------------
// Parse a triangle
void SMDImporter::ParseTriangle(const char* szCurrent, const char** szCurrentOut) {
    asTriangles.push_back(SMD::Face());
    SMD::Face& face = asTriangles.back();

    if(!SkipSpaces(szCurrent,&szCurrent)) {
        LogErrorNoThrow("Unexpected EOF/EOL while parsing a triangle");
        return;
    }

    // read the texture file name
    const char* szLast = szCurrent;
    while (!IsSpaceOrNewLine(*++szCurrent));

    // ... and get the index that belongs to this file name
    face.iTexture = GetTextureIndex(std::string(szLast,(uintptr_t)szCurrent-(uintptr_t)szLast));

    SkipSpacesAndLineEnd(szCurrent,&szCurrent);

    // load three vertices
    for (unsigned int iVert = 0; iVert < 3;++iVert) {
        ParseVertex(szCurrent,&szCurrent, face.avVertices[iVert]);
    }
    *szCurrentOut = szCurrent;
}

// ------------------------------------------------------------------------------------------------
// Parse a float
bool SMDImporter::ParseFloat(const char* szCurrent, const char** szCurrentOut, float& out) {
    if(!SkipSpaces(&szCurrent)) {
        return false;
    }

    *szCurrentOut = fast_atoreal_move<float>(szCurrent,out);
    return true;
}

// ------------------------------------------------------------------------------------------------
// Parse an unsigned int
bool SMDImporter::ParseUnsignedInt(const char* szCurrent, const char** szCurrentOut, unsigned int& out) {
    if(!SkipSpaces(&szCurrent)) {
        return false;
    }

    out = strtoul10(szCurrent,szCurrentOut);
    return true;
}

// ------------------------------------------------------------------------------------------------
// Parse a signed int
bool SMDImporter::ParseSignedInt(const char* szCurrent, const char** szCurrentOut, int& out) {
    if(!SkipSpaces(&szCurrent)) {
        return false;
    }

    out = strtol10(szCurrent,szCurrentOut);
    return true;
}

// ------------------------------------------------------------------------------------------------
// Parse a vertex
void SMDImporter::ParseVertex(const char* szCurrent,
        const char** szCurrentOut, SMD::Vertex& vertex,
        bool bVASection /*= false*/) {
    if (SkipSpaces(&szCurrent) && IsLineEnd(*szCurrent)) {
        SkipSpacesAndLineEnd(szCurrent,&szCurrent);
        return ParseVertex(szCurrent,szCurrentOut,vertex,bVASection);
    }
    if(!ParseSignedInt(szCurrent,&szCurrent,(int&)vertex.iParentNode)) {
        LogErrorNoThrow("Unexpected EOF/EOL while parsing vertex.parent");
        SMDI_PARSE_RETURN;
    }
    if(!ParseFloat(szCurrent,&szCurrent,(float&)vertex.pos.x)) {
        LogErrorNoThrow("Unexpected EOF/EOL while parsing vertex.pos.x");
        SMDI_PARSE_RETURN;
    }
    if(!ParseFloat(szCurrent,&szCurrent,(float&)vertex.pos.y)) {
        LogErrorNoThrow("Unexpected EOF/EOL while parsing vertex.pos.y");
        SMDI_PARSE_RETURN;
    }
    if(!ParseFloat(szCurrent,&szCurrent,(float&)vertex.pos.z)) {
        LogErrorNoThrow("Unexpected EOF/EOL while parsing vertex.pos.z");
        SMDI_PARSE_RETURN;
    }
    if(!ParseFloat(szCurrent,&szCurrent,(float&)vertex.nor.x)) {
        LogErrorNoThrow("Unexpected EOF/EOL while parsing vertex.nor.x");
        SMDI_PARSE_RETURN;
    }
    if(!ParseFloat(szCurrent,&szCurrent,(float&)vertex.nor.y)) {
        LogErrorNoThrow("Unexpected EOF/EOL while parsing vertex.nor.y");
        SMDI_PARSE_RETURN;
    }
    if(!ParseFloat(szCurrent,&szCurrent,(float&)vertex.nor.z)) {
        LogErrorNoThrow("Unexpected EOF/EOL while parsing vertex.nor.z");
        SMDI_PARSE_RETURN;
    }

    if (bVASection) {
        SMDI_PARSE_RETURN;
    }

    if(!ParseFloat(szCurrent,&szCurrent,(float&)vertex.uv.x)) {
        LogErrorNoThrow("Unexpected EOF/EOL while parsing vertex.uv.x");
        SMDI_PARSE_RETURN;
    }
    if(!ParseFloat(szCurrent,&szCurrent,(float&)vertex.uv.y)) {
        LogErrorNoThrow("Unexpected EOF/EOL while parsing vertex.uv.y");
        SMDI_PARSE_RETURN;
    }

    // now read the number of bones affecting this vertex
    // all elements from now are fully optional, we don't need them
    unsigned int iSize = 0;
    if(!ParseUnsignedInt(szCurrent,&szCurrent,iSize)) {
        SMDI_PARSE_RETURN;
    }
    vertex.aiBoneLinks.resize(iSize,std::pair<unsigned int, float>(0,0.0f));

    for (std::vector<std::pair<unsigned int, float> >::iterator
            i =  vertex.aiBoneLinks.begin();
            i != vertex.aiBoneLinks.end();++i) {
        if(!ParseUnsignedInt(szCurrent,&szCurrent,(*i).first)) {
            SMDI_PARSE_RETURN;
        }
        if(!ParseFloat(szCurrent,&szCurrent,(*i).second)) {
            SMDI_PARSE_RETURN;
        }
    }

    // go to the beginning of the next line
    SMDI_PARSE_RETURN;
}

#endif // !! ASSIMP_BUILD_NO_SMD_IMPORTER<|MERGE_RESOLUTION|>--- conflicted
+++ resolved
@@ -486,11 +486,7 @@
     if (bLoadAnimationList) {
         GetAnimationFileList(pFile, pIOHandler, animFileList);
     }
-<<<<<<< HEAD
-    int animCount = static_cast<int>( animFileList.size() ) + 1;
-=======
     int animCount = static_cast<int>( animFileList.size() + 1u );
->>>>>>> 01d4b10f
     pScene->mNumAnimations = 1;
     pScene->mAnimations = new aiAnimation*[animCount];
     memset(pScene->mAnimations, 0, sizeof(aiAnimation*)*animCount);
