--- conflicted
+++ resolved
@@ -856,64 +856,14 @@
 
     // name passed to the method is already unique
     nd->mName.Set(name);
-
-    for (const auto &transform : chain) {
-        nd->mTransformation = nd->mTransformation * transform;
+    // for (const auto &transform : chain) {
+    // skip inverse chain for no preservePivots
+    for (unsigned int i = TransformationComp_Translation; i < TransformationComp_MAXIMUM; i++) {
+      nd->mTransformation = nd->mTransformation * chain[i];
     }
     return false;
 }
-
-<<<<<<< HEAD
-            // for (const auto &transform : chain) {
-			// skip inverse chain for no preservePivots
-			for (unsigned int i = TransformationComp_Translation; i < TransformationComp_MAXIMUM; i++) {
-				nd->mTransformation = nd->mTransformation * chain[i];
-			}
-			return false;
-        }
-
-        void FBXConverter::SetupNodeMetadata(const Model& model, aiNode& nd)
-        {
-            const PropertyTable& props = model.Props();
-            DirectPropertyMap unparsedProperties = props.GetUnparsedProperties();
-
-            // create metadata on node
-            const std::size_t numStaticMetaData = 2;
-            aiMetadata* data = aiMetadata::Alloc(static_cast<unsigned int>(unparsedProperties.size() + numStaticMetaData));
-            nd.mMetaData = data;
-            int index = 0;
-
-            // find user defined properties (3ds Max)
-            data->Set(index++, "UserProperties", aiString(PropertyGet<std::string>(props, "UDP3DSMAX", "")));
-            // preserve the info that a node was marked as Null node in the original file.
-            data->Set(index++, "IsNull", model.IsNull() ? true : false);
-
-            // add unparsed properties to the node's metadata
-            for (const DirectPropertyMap::value_type& prop : unparsedProperties) {
-                // Interpret the property as a concrete type
-                if (const TypedProperty<bool>* interpreted = prop.second->As<TypedProperty<bool> >()) {
-                    data->Set(index++, prop.first, interpreted->Value());
-                }
-                else if (const TypedProperty<int>* interpreted = prop.second->As<TypedProperty<int> >()) {
-                    data->Set(index++, prop.first, interpreted->Value());
-                }
-                else if (const TypedProperty<uint64_t>* interpreted = prop.second->As<TypedProperty<uint64_t> >()) {
-                    data->Set(index++, prop.first, interpreted->Value());
-                }
-                else if (const TypedProperty<float>* interpreted = prop.second->As<TypedProperty<float> >()) {
-                    data->Set(index++, prop.first, interpreted->Value());
-                }
-                else if (const TypedProperty<std::string>* interpreted = prop.second->As<TypedProperty<std::string> >()) {
-                    data->Set(index++, prop.first, aiString(interpreted->Value()));
-                }
-                else if (const TypedProperty<aiVector3D>* interpreted = prop.second->As<TypedProperty<aiVector3D> >()) {
-                    data->Set(index++, prop.first, interpreted->Value());
-                }
-                else {
-                    ai_assert(false);
-                }
-            }
-=======
+  
 void FBXConverter::SetupNodeMetadata(const Model &model, aiNode &nd) {
     const PropertyTable &props = model.Props();
     DirectPropertyMap unparsedProperties = props.GetUnparsedProperties();
@@ -946,7 +896,6 @@
             data->Set(index++, prop.first, interpretedVec3->Value());
         } else {
             ai_assert(false);
->>>>>>> da04a8e3
         }
     }
 }
